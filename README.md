<p align="center">
    <img
      src="https://github.com/pyomeca/biorbd_design/blob/main/logo_png/bioptim_full.png"
      alt="logo"
    />
</p>

`Bioptim` is an optimal control program (OCP) framework for biomechanics. 
It is based on the efficient [biorbd](https://github.com/pyomeca/biorbd) biomechanics library and benefits from the powerful algorithmic diff provided by [CasADi](https://web.casadi.org/).
It interfaces the robust [`Ipopt`](https://github.com/coin-or/Ipopt) and the fast [`Acados`](https://github.com/acados/acados) solvers to suit all your needs for solving OCP in biomechanics. 

## Status

| Type | Status |
|---|---|
| License | <a href="https://opensource.org/licenses/MIT"><img src="https://img.shields.io/badge/license-MIT-success" alt="License"/></a> |
| Continuous integration | [![Build status](https://ci.appveyor.com/api/projects/status/om07r8jhng61qx7y/branch/master?svg=true)](https://ci.appveyor.com/project/pariterre/bioptim/branch/master) |
| Code coverage | [![codecov](https://codecov.io/gh/pyomeca/bioptim/branch/master/graph/badge.svg?token=NK1V6QE2CK)](https://codecov.io/gh/pyomeca/bioptim) |
| DOI | [![DOI](https://zenodo.org/badge/251615517.svg)](https://zenodo.org/badge/latestdoi/251615517) |

The current status of `bioptim` on conda-forge is

| Name | Downloads | Version | Platforms | MyBinder |
| --- | --- | --- | --- | --- |
| [![Conda Recipe](https://img.shields.io/badge/recipe-bioptim-green.svg)](https://anaconda.org/conda-forge/bioptim) | [![Conda Downloads](https://img.shields.io/conda/dn/conda-forge/bioptim.svg)](https://anaconda.org/conda-forge/bioptim) | [![Conda Version](https://img.shields.io/conda/vn/conda-forge/bioptim.svg)](https://anaconda.org/conda-forge/bioptim) | [![Conda Platforms](https://img.shields.io/conda/pn/conda-forge/bioptim.svg)](https://anaconda.org/conda-forge/bioptim) | [![Binder](https://mybinder.org/badge_logo.svg)](https://mybinder.org/v2/gh/pyomeca/bioptim-tutorial/HEAD?urlpath=lab) |

# Try bioptim
Anyone can play with bioptim with a working (but slightly limited in terms of graphics) MyBinder by clicking the following badge

[![Binder](https://mybinder.org/badge_logo.svg)](https://mybinder.org/v2/gh/pyomeca/bioptim-tutorial/HEAD?urlpath=lab)

As a tour guide that uses this binder, you can watch the `bioptim` workshop that we gave at the CMBBE conference on September 2021 by following this link:
[https://youtu.be/z7fhKoW1y60](https://youtu.be/z7fhKoW1y60)

# Table of Contents  
[Testing bioptim](#try-bioptim)

[How to install](#how-to-install)
- [From anaconda](#installing-from-anaconda-for-windows-linux-and-mac)
- [From the sources](#installing-from-the-sources-for-linux-mac-and-windows)
- [Installation complete](#installation-complete)

[A first practical example](#a-first-practical-example)
- [The import](#the-import)
- [Building the ocp](#building-the-ocp)
- [Solving the ocp](#solving-the-ocp)
- [Show the results](#show-the-results)
- [The full example files](#the-full-example-files)

[A more in depth look at the `bioptim` API](#a-more-in-depth-look-at-the-bioptim-api)
- [The OCP](#the-ocp)
  - [OptimalControlProgram](#class-optimalcontrolprogram)
  - [NonLinearProgram](#class-nonlinearprogram)
- [The dynamics](#the-dynamics)
  - [Dynamics](#class-dynamics)
  - [DynamicsList](#class-dynamicslist)
  - [DynamicsFcn](#class-dynamicsfcn)
- [The bounds](#the-bounds)
  - [Bounds](#class-bounds)
  - [BoundsList](#class-boundslist)
  - [QAndQDotBounds](#class-qandqdotbounds)
- [The initial conditions](#the-initial-conditions)
  - [InitialGuess](#class-initialguess)
  - [InitialGuessList](#class-initialguesslist)
- [The constraints](#the-constraints)
  - [Constraint](#class-constraint)
  - [ConstraintList](#class-constraintlist)
  - [ConstraintFcn](#class-constraintfcn)
- [The objective functions](#the-objective-functions)
  - [Objective](#class-objective)
  - [ObjectiveList](#class-objectivelist)
  - [ObjectiveFcn](#class-objectivefcn)
- [The parameters](#the-parameters)
  - [ParameterList](#class-parameterlist)
- [The multinode constraints](#the-multinode-constraints)
  - [MultinodeConstraintList](#class-multinodeconstraintlist)
  - [MultinodeConstraintFcn](#class-multinodeconstraintfcn)
- [The phase transitions](#the-phase-transitions)
  - [PhaseTransitionList](#class-phasetransitionlist)
  - [PhaseTransitionFcn](#class-phasetransitionfcn)
- [The results](#the-results)
  - [Data manipulation](#data-manipulation)
  - [Data visualization](#data-visualization)
- [The extra stuff and the Enum](#the-extra-stuff-and-the-enum)
  - [The mappings](#the-mappings)
  - [Node](#enum-node)
  - [OdeSolver](#class-odesolver)
  - [Solver](#enum-solver)
  - [ControlType](#enum-controltype)
  - [PlotType](#enum-plottype)
  - [InterpolationType](#enum-interpolationtype)
  - [Shooting](#enum-shooting)
  - [CostType](#enum-costtype)
  - [SolutionIntegrator](#enum-solutionintegrator)
        
[Examples](#examples)
- [Run examples](#run-examples)
- [Getting started](#getting-started)
- [Muscle driven OCP](#muscle-driven-ocp)
- [Muscle driven with contact](#muscle-driven-with-contact)
- [Optimal time OCP](#optimal-time-ocp)
- [Symmetrical torque driven OCP](#symmetrical-torque-driven-ocp)
- [Torque driven OCP](#torque-driven-ocp)
- [Track](#track)
- [Moving estimation horizon](#moving-estimation-horizon)
- [Acados](#acados)

[Citing](#Citing)


# How to install 
The preferred way to install for the lay user is using anaconda. 
Another way, more designed for the core programmers is from the sources. 
While it is theoretically possible to use `bioptim` from Windows, it is highly discouraged since it will require to manually compile all the dependencies. 
A great alternative for the Windows users is *Ubuntu* on *Windows supporting Linux*.

## Installing from Anaconda (For Windows, Linux and Mac)
The easiest way to install `bioptim` is to download the binaries from [Anaconda](https://anaconda.org/) repositories. 
The project is hosted on the conda-forge channel (https://anaconda.org/conda-forge/bioptim).

After having installed properly an anaconda client [my suggestion would be Miniconda (https://conda.io/miniconda.html)] and loaded the desired environment to install `bioptim` in, just type the following command:
```bash
conda install -c conda-forge bioptim
```
This will download and install all the dependencies and install `bioptim`. 
And that is it! 
You can already enjoy bioptiming!

## Installing from the sources (For Linux, Mac and Windows)
Installing from the sources is basically as easy as installing from Anaconda, with the difference that you will be required to download and install the dependencies by hand (see section below). 

### Dependencies
`bioptim` relies on several libraries. 
The most obvious one is the `biorbd` suite (including indeed `biorbd` and `bioviz`), but some extra more are required.
Due to the amount of different dependencies, it would be tedious to show how to install them all here. 
The user is therefore invited to read the relevant documentations. 

Here is a list of all direct dependencies (meaning that some dependencies may require other libraries themselves):
- [Python](https://www.python.org/)
- [numpy](https://numpy.org/)
- [scipy](https://scipy.org/)
- [packaging](https://packaging.python.org/)
- [setuptools](https://pypi.org/project/setuptools/)
- [matplotlib](https://matplotlib.org/)
- [pandas](https://pandas.pydata.org/)
- [pyomeca](https://github.com/pyomeca/pyomeca)
- [CasADi](https://web.casadi.org/)
- [rbdl-casadi](https://github.com/pyomeca/rbdl-casadi) compiled with the CasADi backend
- [tinyxml](http://www.grinninglizard.com/tinyxmldocs/index.html)
- [biorbd](https://github.com/pyomeca/biorbd)
- [vtk](https://vtk.org/)
- [PyQt](https://www.riverbankcomputing.com/software/pyqt)
- [bioviz](https://github.com/pyomeca/bioviz)
- [graphviz](https://graphviz.org/)
- [`Ipopt`](https://github.com/coin-or/Ipopt)
- [`Acados`](https://github.com/acados/acados)
- [pyqtgraph](https://www.pyqtgraph.org/)

and optionally:
- [The linear solvers from the HSL Mathematical Software Library](http://www.hsl.rl.ac.uk/index.html)

#### Linux - Installing dependencies with conda
All these (except for ̀`Acados` and the HSL lib) can easily be installed using (assuming the anaconda3 environment is loaded if needed) the `pip3` command, or the Anaconda's following command:
```bash
conda install biorbd bioviz python-graphviz -cconda-forge
```
Since there isn't any `Anaconda` nor `pip3` package of `Acados`, a convenient installer is provided with `bioptim`. 
The installer can be found and run at `[ROOT_BIOPTIM]/external/acados_install_linux.sh`.
However, the installer requires an `Anaconda3` environment.
If you have an `Anaconda3` environment loaded, the installer should find itself where to install. 
If you want to install elsewhere, you can provide the script with a first argument which is the `$CONDA_PREFIX`. 
The second argument that can be passed to the script is the `$BLASFEO_TARGET`. 
If you don't know what it is, it is probably better to keep the default. 
Please note that depending on your computer architecture, `Acados` may or may not work properly.

#### Mac - Installing dependencies with conda
Equivalently for MacOSX:
```bash
conda install casadi 'rbdl=*=*casadi*' 'biorbd=*=*casadi*' 'bioviz=*=*casadi*' python-graphviz -cconda-forge
```
Since there isn't any `Anaconda` nor `pip3` package of `Acados`, a convenient installer is provided with `bioptim`.
The `Acados` installation script is `[ROOT_BIOPTIM]/external/acados_install_mac.sh`.
However, the installer requires an `Anaconda3` environment.
If you have an `Anaconda3` environment loaded, the installer should find itself where to install. 
If you want to install elsewhere, you can provide the script with a first argument which is the `$CONDA_PREFIX`. 
The second argument that can be passed to the script is the `$BLASFEO_TARGET`. 
If you don't know what it is, it is probably better to keep the default. 
Please note that depending on your computer architecture, `Acados` may or may not work properly.

#### Windows - Installing dependencies with conda
Equivalently for Windows:
```bash
conda install casadi 'rbdl=*=*casadi*' 'biorbd=*=*casadi*' 'bioviz=*=*casadi*' python-graphviz -cconda-forge
```
There isn't any `Anaconda` nor `pip3` package of `Acados`.
If one wants to use the `Acados` solver on Windows, they must compile it by themselves.

#### The case of HSL solvers
HSL is a collection of state-of-the-art packages for large-scale scientific computation. 
Among its best known packages are those for the solution of sparse linear systems (`ma27`, `ma57`, etc.), compatible with ̀`Ipopt`.
HSL packages are [available](http://www.hsl.rl.ac.uk/download/coinhsl-archive-linux-x86_64/2014.01.17/) at no cost for academic research and teaching. 
Once you obtain the HSL dynamic library (precompiled `libhsl.so` for Linux, to be compiled `libhsl.dylib` for MacOSX, `libhsl.dll` for Windows), you just have place it in your `Anaconda3` environment into the `lib/` folder.
You are now able to use all the options of `bioptim`, including the HSL linear solvers with `Ipopt`.
We recommend that you use `ma57` as a default linear solver by calling as such:
```python
ocp.solve(solver_options={"linear_solver": "ma57"})
```
## Installation complete
Once you have downloaded `bioptim`, navigate to the root folder and (assuming your conda environment is loaded if needed), you can type the following command:
```bash 
python setup.py install
```
Assuming everything went well, that is it! 
You can already enjoy bioptimizing!

# A first practical example
The easiest way to learn `bioptim` is to dive into it.
So let's do that and build our first optimal control program together.
Please note that this tutorial is designed to recreate the `examples/getting_started/pendulum.py` file where a pendulum is asked to start in a downward position and to end, balanced, in an upward position while only being able to actively move sideways.

## The import
We won't spend time explaining the import, since every one of them will be explained in details later, and that it is pretty straightforward anyway.
```python
import biorbd_casadi as biorbd
from bioptim import (
    OptimalControlProgram,
    DynamicsFcn,
    Dynamics,
    Bounds,
    QAndQDotBounds,
    InitialGuess,
    ObjectiveFcn,
    Objective,
)
```

## Building the ocp
First of all, let's load a bioMod file using `biorbd`:
```python
biorbd_model = biorbd.Model("pendulum.bioMod")
```
It is convenient since it will provide interesting functions such as the number of degrees of freedom (`biorbd_model.nbQ()`). 
Please note that a copy of `pendulum.bioMod` is available at the end of the *Getting started* section.
In brief, the pendulum consists of two degrees of freedom (sideways movement and rotation) with the center of mass near the head.

The dynamics of the pendulum, as for a lot of biomechanics one as well, is to drive it by the generalized forces. 
That is forces and moments directly applied to the degrees of freedom as if virtual motors were to power them.
In `bioptim`, this dynamic is called torque driven. 
In a torque driven dynamics, the states are the positions (also called generalized coordinates, *q*) and the velocities (also called the generalized velocities, *qdot*) and the controls are the joint torques (also called generalized forces, *tau*). 
Let's define such a dynamics:
```python
dynamics = Dynamics(DynamicsFcn.TORQUE_DRIVEN)
```

The pendulum is required to start in a downward position (0 rad) and to finish in an upward position (3.14 rad) with no velocity at start and end nodes.
To define that, it would be nice to first define boundary constraints on the position (*q*) and velocities (*qdot*) that match those in the bioMod file and to apply them at the very beginning, the very end and all the intermediate nodes as well.
In this case, the state with index 0 is translation y, and the index 1 refers to rotation about x. 
Finally, the index 2 and 3 are respectively the velocity of translation y and rotation about x 

QAndQDotBounds waits for a biorbd model and returns a structure with the minimal and maximal bounds for all the degrees of freedom and velocities on three columns corresponding to the starting node, the intermediate nodes and the final node, respectively.
How convenient!
```python
x_bounds = QAndQDotBounds(biorbd_model)
```
The first dimension of x_bounds is the degrees of freedom (*q*) `and` their velocities (*qdot*) that match those `in` the bioMod `file`. The time `is` discretized `in` nodes wich `is` the second dimension declared `in` x_bounds.
If you have more than one phase, we would have x_bound[*phase*][*q `and` qdot*, *nodes*]
In the first place, we want the first `and` last column(which `is` equivalent to nodes 0 `and` -1) to be 0, that is the translations `and` rotations to be null `for` both the position `and` so the velocities.
```python
x_bounds[:, [0, -1]] = 0
```
Finally, override once again the final node for the rotation, so it is upside down.
```python
x_bounds[1, -1] = 3.14
```
At that point, you may want to have a look at the `x_bounds.min` and `x_bounds.max` matrices to convince yourself that the initial and final position and velocities are prescribed and that all the intermediate points are free up to a certain minimal and maximal values. 

Up to that point, there is nothing preventing the solver to simply use the virtual motor of the rotation to rotate the pendulum upward (like clock hands) to get to the upside down rotation. 
What makes this example interesting is that we can prevent this by defining minimal and maximal bounds on the control (the maximal forces that these motors have)
```
u_bounds = Bounds([-100, 0], [100, 0])
```
Like this, the sideways force ranges from -100 Newton to 100 Newton, but the rotation force ranges from 0 N/m to 0 N/m.
Again, `u_bound` is defined for the first, the intermediate and the final nodes, but this time, we don't want to specify anything particular for the first and final nodes, so we can leave them as is. 

Who says optimization, says cost function.
Even though, it is possible to define an OCP without objective, it is not so much recommended, and let's face it... much less fun!
So the goal (or the cost function) of the pendulum is to perform its task while using the minimum forces as possible. 
Therefore, an objective function that minimizes the generalized forces is defined:
```python
objective_functions = Objective(ObjectiveFcn.Lagrange.MINIMIZE_TORQUE)
```

At that point, it is possible to solves the program.
Still, helping the solver is usually a good idea, so let's give ̀`Ipopt` a starting point to investigate.
The initial guess that we can provide are those for the states (`x_init`, here *q* and *qdot*) and for the controls (`u_init`, here *tau*). 
So let's define both of them quickly
```python
x_init = InitialGuess([0, 0, 0, 0])
u_init = InitialGuess([0, 0])

```
Please note that `x_init` is twice the size of `u_init` because it contains the two degrees of freedom from the generalized coordinates (*q*) and the two from the generalized velocities (*qdot*), while `u_init` only contains the generalized forces (*tau*).
In this case, we have both the positions `and` their velocities to be 0.

We now have everything to create the ocp!
For that we have to decide how much time the pendulum has to get up there (`phase_time`) and how many shooting point are defined for the multishoot (`n_shooting`).
Thereafter, you just have to send everything to the `OptimalControlProgram` class and let `bioptim` prepare everything for you.
For simplicity's sake, I copy all the piece of code previously visited in the building of the ocp section here:
```python
ocp = OptimalControlProgram(
        biorbd_model,
        dynamics,
        n_shooting=25,
        phase_time=3,
        x_init=x_init,
        u_init=u_init,
        x_bounds=x_bounds,
        u_bounds=u_bounds,
        objective_functions=objective_functions,
    )
```

## Solving the ocp
It is now time to see `Ipopt` in action! 
To solve the ocp, you simply have to call the `solve()` method of the `ocp` class
```python
sol = ocp.solve(show_online_optim=True)
```
If you feel fancy, you can even activate the online optimization graphs!
However, for such an easy problem, `Ipopt` won't leave you the time to appreciate the realtime updates of the graph...
For a more complicated problem, you may also wish to visualize the objectives and constraints during the optimization 
(useful when debugging, because who codes the right thing the first time). You can do it by calling
```python
ocp.add_plot_penalty(CostType.OBJECTIVES)
ocp.add_plot_penalty(CostType.CONSTRAINTS)
```
or alternatively asks for both at once using
```python
ocp.add_plot_penalty(CostType.ALL)
```
That's it!

## Show the results
If you want to have a look at the animated data, `bioptim` has an interface to `bioviz` which is designed to visualize bioMod files.
For that, simply call the `animate()` method of the solution:
```python
sol.animate()
```

If you did not fancy the online graphs, but would enjoy them anyway, you can call the method `graphs()`:
```python
sol.graphs()
```

If you are interested in the results of individual objective functions and constraints, you can print them using the 
`print_cost()` or access them using the `detailed_cost_values()`:
```python
sol.print_cost()  # For printing their values in the console
sol.detailed_cost_values()  # For adding the objectives details to sol for later manipulations
```

And that is all! 
You have completed your first optimal control program with `bioptim`! 

## The full example files
If you did not completely follow (or were too lazy to!) you will find in this section the complete files described in the Getting started section.
You will find that the file is a bit different from the `example/getting_started/pendulum.py`, but it is merely differences on the surface.

### The pendulum.py file
```python
import biorbd_casadi as biorbd
from bioptim import (
    OptimalControlProgram,
    DynamicsFcn,
    Dynamics,
    Bounds,
    QAndQDotBounds,
    InitialGuess,
    ObjectiveFcn,
    Objective,
)

biorbd_model = biorbd.Model("pendulum.bioMod")
dynamics = Dynamics(DynamicsFcn.TORQUE_DRIVEN)
x_bounds = QAndQDotBounds(biorbd_model)
x_bounds[:, [0, -1]] = 0
x_bounds[1, -1] = 3.14
u_bounds = Bounds([-100, 0], [100, 0])
objective_functions = Objective(ObjectiveFcn.Lagrange.MINIMIZE_TORQUE)
x_init = InitialGuess([0, 0, 0, 0])
u_init = InitialGuess([0, 0])

ocp = OptimalControlProgram(
        biorbd_model,
        dynamics,
        n_shooting=25,
        phase_time=3,
        x_init=x_init,
        u_init=u_init,
        x_bounds=x_bounds,
        u_bounds=u_bounds,
        objective_functions=objective_functions,
    )
    
sol = ocp.solve(show_online_optim=True)
sol.print_cost()
sol.animate()
```
### The pendulum.bioMod file
Here is a simple pendulum that can be interpreted by `biorbd`. 
For more information on how to build a bioMod file, one can read the doc of [biorbd](https://github.com/pyomeca/biorbd).

```c
version 4

// Seg1
segment Seg1
    translations	y
    rotations	x
    ranges  -1 5
            -2*pi 2*pi
    mass 1
    inertia
        1 0 0
        0 1 0
        0 0 0.1
    com 0.1 0.1 -1
    mesh 0.0   0.0   0.0
    mesh 0.0  -0.0  -0.9
    mesh 0.0   0.0   0.0
    mesh 0.0   0.2  -0.9
    mesh 0.0   0.0   0.0
    mesh 0.2   0.2  -0.9
    mesh 0.0   0.0   0.0
    mesh 0.2   0.0  -0.9
    mesh 0.0   0.0   0.0
    mesh 0.0  -0.0  -1.1
    mesh 0.0   0.2  -1.1
    mesh 0.0   0.2  -0.9
    mesh 0.0  -0.0  -0.9
    mesh 0.0  -0.0  -1.1
    mesh 0.2  -0.0  -1.1
    mesh 0.2   0.2  -1.1
    mesh 0.0   0.2  -1.1
    mesh 0.2   0.2  -1.1
    mesh 0.2   0.2  -0.9
    mesh 0.0   0.2  -0.9
    mesh 0.2   0.2  -0.9
    mesh 0.2  -0.0  -0.9
    mesh 0.0  -0.0  -0.9
    mesh 0.2  -0.0  -0.9
    mesh 0.2  -0.0  -1.1
endsegment

    // Marker 1
    marker marker_1
        parent Seg1
        position 0 0 0
    endmarker

    // Marker 2
    marker marker_2
        parent Seg1
        position 0.1 0.1 -1
    endmarker
```

# A more in depth look at the `bioptim` API

In this section, we are going to have an in depth look at all the classes one can use to interact with the bioptim API. 
All the classes covered here, can be imported using the command:
```python
from bioptim import ClassName
```

## The OCP
An optimal control program is an optimization that uses control variables in order to drive some state variables.
There are mainly two different types of ocp, which is the `direct collocation` and the `direct multiple shooting`.
`Bioptim` is based on the latter. 
To summarize, it defines a large optimization problem by discretizing the control and the state variables into a predetermined number of intervals, the beginning of which are called the shooting points.
By defining strict constraints between the end of an interval and the beginning of the next, it can ensure a proper dynamics of the system, ???->while have good insight to solve the problem using gradient decending algorithms.

### Class: OptimalControlProgram
This is the main class that holds an ocp. 
Most of the attributes and methods are for internal use, therefore the API user should not care much about them.
Once an OptimalControlProgram is constructed, it is usually ready to be solved.

The full signature of the `OptimalControlProgram` can be scary at first, but should becomes clear soon.
Here it is:
```python
OptimalControlProgram(
    biorbd_model: [str, biorbd.Model, list],
    dynamics: [Dynamics, DynamicsList],
    n_shooting: [int, list],
    phase_time: [float, list],
    x_init: [InitialGuess, InitialGuess]
    u_init: [InitialGuess, InitialGuessList], 
    x_bounds: [Bounds, BoundsList],
    u_bounds: [Bounds, BoundsList],
    objective_functions: [Objective, ObjectiveList],
    constraints: [Constraint, ConstraintList],
    parameters: ParameterList,
    external_forces: list,
    ode_solver: OdeSolver,
    control_type: [ControlType, list],
    all_generalized_mapping: BiMapping,
    q_mapping: BiMapping,
    qdot_mapping: BiMapping,
    tau_mapping: BiMapping,
    plot_mappings: Mapping,
    phase_transitions: PhaseTransitionList,
    n_threads: int,
    use_sx: bool,
)
```
Of these, only the first 4 are mandatory.
`biorbd_model` is the `biorbd` model to use. If the model is not loaded, a string can be passed. 
In the case of a multiphase optimization, one model per phase should be passed in a list.
`dynamics` is the dynamics of the system during each phase (see The dynamics section).
`n_shooting` is the number of shooting point of the direct multiple shooting (method) for each phase.
`phase_time` is the final time of each phase. If the time is free, this is the initial guess.
`x_init` is the initial guess for the states variables (see The initial conditions section)
`u_init` is the initial guess for the controls variables (see The initial conditions section)
`x_bounds` is the minimal and maximal value the states can have (see The bounds section)
`u_bounds` is the minimal and maximal value the controls can have (see The bounds section)
`objective_functions` is the objective function set of the ocp (see The objective functions section)
`constraints` is the constraint set of the ocp (see The constraints section)
`parameters` is the parameter set of the ocp (see The parameters section)
`external_forces` are the external forces acting on the center of mass of the bodies. 
It is list (one element for each phase) of np.array of shape (6, i, n), where the 6 components are [Mx, My, Mz, Fx, Fy, Fz], for the ith force platform (defined by the externalforceindex) for each node n
`ode_solver` is the ode solver used to solve the dynamic equations
`control_type` is the type of discretization of the controls (usually CONSTANT) (see ControlType section)
`all_generalized_mapping` is used to reduce the number of degrees of freedom by linking them (see The mappings section).
This ones applies the same mapping to the generalized coordinates (*q*), velocities (*qdot*) and forces (*tau*).
`q_mapping` the mapping applied to *q*.
`qdot_mapping` the mapping applied to *q_dot*.
`tau_mapping` the mapping applied to *tau*.
`plot_mappings` is to force some plot to be linked together. 
`n_threads` is to solve the optimization using multiple thread. 
This number is the number of thread to use.
`use_sx` is if the CasADi graph should be constructed in SX. 
SX will tend to solve much faster than MX graphs, however they can necessitate a huge amount of RAM.

Please note that a common ocp will usually define only these parameters:
```python
ocp = OptimalControlProgram(
    biorbd_model: [str, biorbd.Model, list],
    dynamics: [Dynamics, DynamicsList],
    n_shooting: [int, list],
    phase_time: [float, list],
    x_init: [InitialGuess, InitialGuess]
    u_init: [InitialGuess, InitialGuessList], 
    x_bounds: [Bounds, BoundsList],
    u_bounds: [Bounds, BoundsList],
    objective_functions: [Objective, ObjectiveList],
    constraints: [Constraint, ConstraintList],
    n_threads: int,
)
```

The main methods one will be interested in are:
```python
ocp.update_objectives()
ocp.update_constraints()
ocp.update_parameters()
ocp.update_bounds()
ocp.update_initial_guess()
```
These allow to modify the ocp after being defined. 
It is particularly useful when solving the ocp for a first time, and then adjusting some parameters and reoptimizing afterwards.

Moreover, the method 
```python
solution = ocp.solve(Solver, solver_options:{})
```
is called to actually solve the ocp (the solution structure is discussed later). 
The `Solver` parameter can be used to select the nonlinear solver to solve the ocp, ̀`Ipopt` being the default choice.
Note that options can be passed to the solver via the `solver_options` parameter.
One can refer to the documentation of their respective chosen solver to know which options exist.
The `show_online_optim` parameter can be set to `True` so the graphs nicely update during the optimization.
It is expected to slow down the optimization a bit though.

Finally, one can save and load previously optimized values by using
```python
ocp.save(solution, file_path)
ocp, solution = OptimalControlProgram.load(file_path)
```
Please note that this is `bioptim` version dependent, which means that an optimized solution from a previous version will not probably load on a newer `bioptim` version.
To save the solution in a version independent manner, you may want to manually save the data from the solution.

Finally, the `add_plot(name, update_function)` method can be used to create new dynamics plots.
The name is simply the name of the figure.
If one with the same name already exists, then the axes are merged.
The update_function is a function handler with signature: `update_function(states: np.ndarray, constrols: np.ndarray: parameters: np.ndarray) -> np.ndarray`.
It is expected to return a np.ndarray((n, 1)), where `n` is the number of elements to plot. 
The `axes_idx` parameter can be added to parse the data in a more exotic manner.
For instance, on a three axes figure, if one wanted to plot the first value on the third axes and the second value on the first axes and nothing on the second, the `axes_idx=[2, 0]` would do the trick.
The interested user can have a look at the `examples/getting_started/custom_plotting.py` example.

### Class: NonLinearProgram
The NonLinearProgram is by essence the phase of an ocp. 
The user is expected not to change anything from this class, but can retrieve useful information from it.

One of the main use of nlp is to get a reference to the biorbd_model for the current phase: `nlp.model`.
Another important value stored in nlp is the shape of the states and controls: `nlp.shape`, which is a dictionary where the keys are the names of the elements (for instance, *q* for the generalized coordinates)

It would be tedious, and probably not much useful, to list all the elements of nlp here.   
The interested user is invited to have a look at the docstrings for this particular class to get a detailed overview of it.

## The dynamics
By essence, an optimal control program (ocp) links two types of variables: the states (x) and the controls (u). 
Conceptually, the controls could be seen as the driving inputs of the system, which participate to changing the system states. 
In the case of biomechanics, the states (*x*) are usually the generalized coordinates (*q*) and velocities (*qdot*), i.e., the pose of the musculoskeletal model and the joint velocities. 
On the other hand, the controls (*u*) can be the generalized forces, i.e., the joint torques, but can also be the muscle excitations, for instance.
States and controls are linked through Ordinary differential equations of the form: dx/dt = f(x, u, p), where p can be additional parameters that act on the system, but are not time dependent.

The following section investigate how to instruct `bioptim` of the dynamic equations the system should follow.

 
### Class: Dynamics
This class is the main class to define a dynamics. 
It therefore contains all the information necessary to configure (i.e., determining which variables are states or controls) and perform the dynamics. 
When constructing an `OptimalControlProgram()`, Dynamics is the expected class for the `dynamics` parameter. 

The user can minimally define a Dynamics as follows: `dyn = Dynamics(DynamicsFcn)`.
The `DynamicsFcn` are the one presented in the corresponding section below. 

#### The options
The full signature of Dynamics is as follows:
```python
Dynamics(dynamics_type, configure: Callable, dynamic_function: Callable, phase: int)
```
The `dynamics_type` is the selected `DynamicsFcn`. 
It automatically defines both `configure` and `dynamic_function`. 
If a function is sent instead, this function is interpreted as `configure` and the DynamicsFcn is assumed to be `DynamicsFcn.CUSTOM`
If one is interested in changing the behaviour of a particular `DynamicsFcn`, they can refer to the Custom dynamics functions right below. 

The `phase` is the index of the phase the dynamics applies to. 
This is usually taken care by the `add()` method of `DynamicsList`, but it can be useful when declaring the dynamics out of order.

#### Custom dynamic functions
If an advanced user wants to define their own dynamic function, they can define the configuration and/or the dynamics. 

The configuration is what tells `bioptim` which variables are states and which are control.
The user is expected to provide a function handler with the follow signature: `custom_configure(ocp: OptimalControlProgram, nlp: NonLinearProgram)`.
In this function the user is expected to call the relevant `ConfigureProblem` class methods: 
- `configure_q(nlp, as_states: bool, as_controls: bool)`
- `configure_qdot(nlp, as_states: bool, as_controls: bool)`
- `configure_q_qdot(nlp, as_states: bool, as_controls: bool)`
- `configure_tau(nlp, as_states: bool, as_controls: bool)`
- `configure_muscles(nlp, as_states: bool, as_controls: bool)`
where `as_states` add the variable to the states vector and `as_controls` to the controls vector.
Please note that this is not necessary mutually exclusive.
Finally, the user is expected to configure the dynamic by calling `ConfigureProblem.configure_dynamics_function(ocp, nlp, custom_dynamics)`

Defining the dynamic function must be done when one provides a custom configuration, but can also be defined by providing a function handler to the `dynamic_function` parameter for `Dynamics`. 
The signature of this custom dynamic function is as follows: `custom_dynamic(states: MX, controls: MX, parameters: MX, nlp: NonLinearProgram`.
This function is expected to return a tuple[MX] of the derivative of the states. 
Some method defined in the class `DynamicsFunctions` can be useful, but will not be covered here since it is initially designed for internal use.
Please note that MX type is a CasADi type.
Anyone who wants to define custom dynamics should be at least familiar with this type beforehand. 


### Class: DynamicsList
A DynamicsList is simply a list of Dynamics. 
The `add()` method can be called exactly as if one was calling the `Dynamics` constructor. 
If the `add()` method is used more than one, the `phase` parameter is automatically incremented. 

So a minimal use is as follows:
```python
dyn_list = DynamicsList()
dyn_list.add(DynamicsFcn)
```

### Class: DynamicsFcn
The `DynamicsFcn` class is the configuration and declaration of all the already available dynamics in `bioptim`. 
Since this is an Enum, it is possible to use tab key on the keyboard to dynamically list them all, depending on the capabilities of your IDE. 

Please note that one can change the dynamic function associated to any of the configuration by providing a custom dynamics_function. 
For more information on this, please refer to the Dynamics and DynamicsList section right before. 

#### TORQUE_DRIVEN 
The torque driven defines the states (x) as *q* and *qdot* and the controls (u) as *tau*. 
The derivative of *q* is trivially *qdot*.
The derivative of *qdot* is given by the biorbd function: `qddot = biorbd_model.ForwardDynamics(q, qdot, tau)`. 
If external forces are provided, they are added to the ForwardDynamics function. 

#### TORQUE_DRIVEN_WITH_CONTACT
The torque driven defines the states (x) as *q* and *qdot* and the controls (u) as *tau*. 
The derivative of *q* is trivially *qdot*.
The derivative of *qdot* is given by the `biorbd` function that includes non-acceleration contact point defined in the bioMod: `qddot = biorbd_model.ForwardDynamicsConstraintsDirect(q, qdot, tau)`.

#### TORQUE_DERIVATIVE_DRIVEN
The torque derivative driven defines the states (x) as *q*, *qdot*, *tau* and the controls (u) as *taudot*. 
The derivative of *q* is trivially *qdot*.
The derivative of *qdot* is given by the biorbd function: `qddot = biorbd_model.ForwardDynamics(q, qdot, tau)`.
The derivative of *tau* is trivially *taudot*.
If external forces are provided, they are added to the ForwardDynamics function. 

#### TORQUE_DERIVATIVE_DRIVEN_WITH_CONTACT
The torque derivative driven defines the states (x) as *q*, *qdot*, *tau* and the controls (u) as *taudot*. 
The derivative of *q* is trivially *qdot*.
The derivative of *qdot* is given by the `biorbd` function that includes non-acceleration contact point defined in the bioMod: `qddot = biorbd_model.ForwardDynamicsConstraintsDirect(q, qdot, tau)`.
The derivative of *tau* is trivially *taudot*.

#### TORQUE_ACTIVATIONS_DRIVEN
The torque driven defines the states (x) as *q* and *qdot* and the controls (u) as the level of activation of *tau*. 
The derivative of *q* is trivially *qdot*.
The actual *tau* is computed from the activation by the `biorbd` function: `tau = biorbd_model.torque(torque_act, q, qdot)`.
Then, the derivative of *qdot* is given by the `biorbd` function: `qddot = biorbd_model.ForwardDynamics(q, qdot, tau)`. 

Please note, this dynamics is expected to be very slow to converge, if it ever does. 
One is therefore encourage using TORQUE_DRIVEN instead, and to add the TORQUE_MAX_FROM_ACTUATORS constraint.
This has been shown to be more efficient and allows defining minimum torque.

#### TORQUE_ACTIVATIONS_DRIVEN_WITH_CONTACT
The torque driven defines the states (x) as *q* and *qdot* and the controls (u) as the level of activation of *tau*. 
The derivative of *q* is trivially *qdot*.
The actual *tau* is computed from the activation by the `biorbd` function that includes non-acceleration contact point defined in the bioMod: `tau = biorbd_model.torque(torque_act, q, qdot)`.
Then, the derivative of *qdot* is given by the `biorbd` function: `qddot = biorbd_model.ForwardDynamics(q, qdot, tau)`. 

Please note, this dynamics is expected to be very slow to converge, if it ever does. 
One is therefore encourage using TORQUE_DRIVEN instead, and to add the TORQUE_MAX_FROM_ACTUATORS constraint.
This has been shown to be more efficient and allows defining minimum torque.

#### MUSCLE_ACTIVATIONS_DRIVEN
The torque driven defines the states (x) as *q* and *qdot* and the controls (u) as the muscle activations. 
The derivative of *q* is trivially *qdot*.
The actual *tau* is computed from the muscle activation converted in muscle forces and thereafter converted to *tau* by the `biorbd` function: `biorbd_model.muscularJointTorque(muscles_states, q, qdot)`.
The derivative of *qdot* is given by the `biorbd` function: `qddot = biorbd_model.ForwardDynamics(q, qdot, tau)`. 

#### MUSCLE_ACTIVATIONS_AND_TORQUE_DRIVEN
The torque driven defines the states (x) as *q* and *qdot* and the controls (u) as the *tau* and the muscle activations (*a*). 
The derivative of *q* is trivially *qdot*.
The actual *tau* is computed from the sum of *tau* to the muscle activation converted in muscle forces and thereafter converted to *tau* by the `biorbd` function: `biorbd_model.muscularJointTorque(a, q, qdot)`.
The derivative of *qdot* is given by the `biorbd` function: `qddot = biorbd_model.ForwardDynamics(q, qdot, tau)`. 

#### MUSCLE_ACTIVATIONS_AND_TORQUE_DRIVEN_WITH_CONTACT
The torque driven defines the states (x) as *q* and *qdot* and the controls (u) as the *tau* and the muscle activations (*a*). 
The derivative of *q* is trivially *qdot*.
The actual *tau* is computed from the sum of *tau* to the *a* converted in muscle forces and thereafter converted to *tau* by the `biorbd` function: `biorbd_model.muscularJointTorque(a, q, qdot)`.
The derivative of *qdot* is given by the `biorbd` function that includes non-acceleration contact point defined in the bioMod: `qddot = biorbd_model.ForwardDynamics(q, qdot, tau)`. 

#### MUSCLE_EXCITATIONS_DRIVEN
The torque driven defines the states (x) as *q*, *qdot* and muscle activations (*a*) and the controls (u) as the *EMG*. 
The derivative of *q* is trivially *qdot*.
The actual *tau* is computed from *a* converted in muscle forces and thereafter converted to *tau* by the `biorbd` function: `biorbd_model.muscularJointTorque(muscles_states, q, qdot)`.
The derivative of *qdot* is given by the `biorbd` function: `qddot = biorbd_model.ForwardDynamics(q, qdot, tau)`. 
The derivative of *a* is computed by the `biorbd` function: `adot = model.activationDot(emg, a)`

#### MUSCLE_EXCITATIONS_AND_TORQUE_DRIVEN
The torque driven defines the states (x) as *q*, *qdot* and muscle activations (*a*) and the controls (u) as the *tau* and the *EMG*. 
The derivative of *q* is trivially *qdot*.
The actual *tau* is computed from the sum of *tau* to *a* converted in muscle forces and thereafter converted to *tau* by the `biorbd` function: `biorbd_model.muscularJointTorque(muscles_states, q, qdot)`.
The derivative of *qdot* is given by the `biorbd` function: `qddot = biorbd_model.ForwardDynamics(q, qdot, tau)`. 
The derivative of *a* is computed by the `biorbd` function: `adot = model.activationDot(emg, a)`

#### MUSCLE_EXCITATIONS_AND_TORQUE_DRIVEN_WITH_CONTACT
The torque driven defines the states (x) as *q*, *qdot* and muscle activations (*a*) and the controls (u) as the *tau* and the *EMG*. 
The derivative of *q* is trivially *qdot*.
The actual *tau* is computed from the sum of *tau* to *a* converted in muscle forces and thereafter converted to *tau* by the `biorbd` function: `biorbd_model.muscularJointTorque(muscles_states, q, qdot)`.
The derivative of *qdot* is given by the `biorbd` function that includes non-acceleration contact point defined in the bioMod: `qddot = biorbd_model.ForwardDynamics(q, qdot, tau)`. 
The derivative of *a* is computed by the `biorbd` function: `adot = model.activationDot(emg, a)`

#### CUSTOM
This leaves the user to define both the configuration (what are the states and controls) and to define the dynamic function. 
CUSTOM should not be called by the user, but the user should pass the configure_function directly. 
You can have a look at Dynamics and DynamicsList sections for more information about how to configure and define custom dynamics.


## The bounds
The bounds provide a class that has minimal and maximal values for a variable.
It is, for instance, useful for the inequality constraints that limit the maximal and minimal values of the states (x) and the controls (u) .
In that sense, it is what is expected by the `OptimalControlProgram` for its `u_bounds` and `x_bounds` parameters. 
It can however be used for much more.

### Class: Bounds
The Bounds class is the main class to define bounds.
The constructor can be called by sending two boundary matrices (min, max) as such: `bounds = Bounds(min_bounds, max_bounds)`. 
Or by providing a previously declared bounds: `bounds = Bounds(bounds=another_bounds)`.
The `min_bounds` and `max_bounds` matrices must have dimensions that fit the chosen `InterpolationType`, the default type being `InterpolationType.CONSTANT_WITH_FIRST_AND_LAST_DIFFERENT`, which is 3 columns.

The full signature of Bounds is as follows:
```python
Bounds(min_bounds, max_bound, interpolation: InterpolationType, phase: int)
```
The first parameters are presented before.
The `phase` is the index of the phase the bounds apply to.
This is usually taken care by the `add()` method of `BoundsList`, but it can be useful when declaring the bounds out of order.

If the interpolation type is CUSTOM, then the bounds are function handlers of signature: 
```python
custom_bound(current_shooting_point: int, n_elements: int, n_shooting: int)
```
where current_shooting_point is the current point to return, n_elements is the number of expected lines and n_shooting is the number of total shooting point (that is if current_shooting_point == n_shooting, this is the end of the phase)

The main methods the user will be interested in is the `min` property that returns the minimal bounds and the `max` property that returns the maximal bounds. 
Unless it is a custom function, `min` and `max` are numpy.ndarray and can be directly modified to change the boundaries. 
It is also possible to change `min` and `max` simultaneously by directly slicing the bounds as if it was a numpy.array, effectively defining an equality constraint: for instance `bounds[:, 0] = 0`. 
Finally, the `concatenate(another_bounds: Bounds)` method can be called to vertically concatenate multiple bounds.


### Class: BoundsList
A BoundsList is simply a list of Bounds. 
The `add()` method can be called exactly as if one was calling the `Bounds` constructor. 
If the `add()` method is used more than once, the `phase` parameter is automatically incremented. 

So a minimal use is as follows:
```python
bounds_list = BoundsList()
bounds_list.add(min_bounds, max_bounds)
```

### Class: QAndQDotBounds 
The QAndQDotBounds is a Bounds that uses a biorbd_model to define the minimal and maximal bounds for the generalized coordinates (*q*) and velocities (*qdot*). 
It is particularly useful when declaring the states bounds for *q* and *qdot*. 
Anything that was presented for Bounds, also applies to QAndQDotBounds


## The initial conditions
The initial conditions the solver should start from, i.e., initial values of the states (x) and the controls (u).
In that sense, it is what is expected by the `OptimalControlProgram` for its `u_init` and `x_init` parameters. 

### Class InitialGuess

The InitialGuess class is the main class to define initial guesses.
The constructor can be called by sending one initial guess matrix (init) as such: `bounds = InitialGuess(init)`. 
The `init` matrix must have the dimensions that fits the chosen `InterpolationType`, the default type being `InterpolationType.CONSTANT`, which is 1 column.

The full signature of Bounds is as follows:
```python
Bounds(initial_guess, interpolation: InterpolationType, phase: int)
```
The first parameters are presented before.
The `phase` is the index of the phase the initial guess applies to.
This is usually taken care by the `add()` method of `InitialGuessList`, but it can be useful when declaring the initial guess out of order.

If the interpolation type is CUSTOM, then the InitialGuess is a function handler of signature: 
```python
custom_bound(current_shooting_point: int, n_elements: int, n_shooting: int)
```
where current_shooting_point is the current point to return, n_elements is the number of expected lines and n_shooting is the number of total shooting point (that is if current_shooting_point == n_shooting, this is the end of the phase)

The main methods the user will be interested in is the `init` property that returns the initial guess. 
Unless it is a custom function, `init` is a numpy.ndarray and can be directly modified to change the initial guess. 
Finally, the `concatenate(another_initial_guess: InitialGuess)` method can be called to vertically concatenate multiple initial guesses.

### Class InitialGuessList
A InitialGuessList is a list of InitialGuess. 
The `add()` method can be called exactly as if one was calling the `InitialGuess` constructor. 
If the `add()` method is used more than one, the `phase` parameter is automatically incremented. 

So a minimal use is as follows:
```python
init_list = InitialGuessList()
init_list.add(init)
```


## The constraints
The constraints are hard penalties of the optimization program.
That means the solution won't be considered optimal unless all the constraint set is fully respected.
The constraints come in two format: equality and inequality. 

### Class: Constraint
The Constraint provides a class that prepares a constraint, so it can be added to the constraint set by `bioptim`.
When constructing an `OptimalControlProgram()`, Constraint is the expected class for the `constraint` parameter. 
It is also possible to later change the constraint by calling the method `update_constraints(the_constraint)` of the `OptimalControlProgram`

The Constraint class is the main class to define constraints.
The constructor can be called with the type of the constraint and the node to apply it to, as such: `constraint = Constraint(ConstraintFcn, node=Node.END)`. 
By default, the constraint will be an equality constraint equals to 0. 
To change this behaviour, one can add the parameters `min_bound` and `max_bound` to change the bounds to their desired values. 

The full signature of Constraint is as follows:
```python
Constraint(ConstraintFcn, node: node, index: list, phase: int, list_index: int, target: np.ndarray **extra_param)
```
The first parameters are presented before.
The `list` is the list of elements to keep. 
For instance, if one defines a TRACK_STATE constraint with `index=0`, then only the first state is tracked.
The default value is all the elements.
The `phase` is the index of the phase the constraint should apply to.
If it is not sent, phase=0 is assumed.
The `list_index` is the ith element of a list for a particular phase
This is usually taken care by the `add()` method of `ConstraintList`, but it can be useful when declaring the constraints out of order, or when overriding previously declared constraints using `update_constraints`.
The `target` is a value subtracted to the constraint value. 
It is useful to define tracking problems.
The dimensions of the target must be of [index, node]

The `ConstraintFcn` class provides a list of some predefined constraint functions. 
Since this is an Enum, it is possible to use tab key on the keyboard to dynamically list them all, assuming you IDE allows for it. 
It is possible however to define a custom constraint by sending a function handler in place of the `ConstraintFcn`.
The signature of this custom function is: `custom_function(pn: PenaltyNodeList, **extra_params)`
The PenaltyNodeList contains all the required information to act on the states and controls at all the nodes defined by `node`, while `**extra_params` are all the extra parameters sent to the `Constraint` constructor. 
The function is expected to return an MX vector of the constraint to be inside `min_bound` and `max_bound`. 
Please note that MX type is a CasADi type.
Anyone who wants to define custom constraint should be at least familiar with this type beforehand. 

### Class: ConstraintList
A ConstraintList is by essence simply a list of Constraint. 
The `add()` method can be called exactly as if one was calling the `Constraint` constructor. 
If the `add()` method is used more than one, the `list_index` parameter is automatically incremented for the prescribed `phase`.
If no `phase` are prescribed by the user, the first phase is assumed. 

So a minimal use is as follows:
```python
constraint_list = ConstraintList()
constraint_list.add(constraint)
```

### Class: ConstraintFcn
The `ConstraintFcn` class is the declaration of all the already available constraints in `bioptim`. 
Since this is an Enum, it is possible to use tab key on the keyboard to dynamically list them all, depending on the capabilities of your IDE. 

#### TRACK_STATE
Tracks the states variable towards a target

#### TRACK_MARKERS
Tracks the skin markers towards a target.
The extra parameter `axis_to_track: Axis = (Axis.X, Axis.Y, Axis.Z)` can be sent to specify the axes on which to track the markers

#### TRACK_MARKERS_VELOCITY
Tracks the skin marker velocities towards a target.

#### SUPERIMPOSE_MARKERS
Matches one marker with another one.
The extra parameters `first_marker_idx: int` and `second_marker_idx: int` informs which markers are to be superimposed

#### PROPORTIONAL_STATE
Links one state to another, such that `x[first_dof] = coef * x[second_dof]`
The extra parameters `first_dof: int` and `second_dof: int` must be passed to the `Constraint` constructor

#### PROPORTIONAL_CONTROL
Links one control to another, such that `u[first_dof] = coef * u[second_dof]`
The extra parameters `first_dof: int` and `second_dof: int` must be passed to the `Constraint` constructor

#### TRACK_TORQUE
Tracks the generalized forces part of the control variables towards a target

#### TRACK_MUSCLES_CONTROL
Tracks the muscles part of the control variables towards a target

#### TRACK_ALL_CONTROLS
Tracks all the control variables towards a target

#### TRACK_CONTACT_FORCES
Tracks the non-acceleration point reaction forces towards a target

#### TRACK_SEGMENT_WITH_CUSTOM_RT
Links a segment with an RT (for instance, an Inertial Measurement Unit). 
It does so by computing the homogenous transformation between the segment and the RT and then converting this to Euler angles.
The extra parameters `segment_idx: int` and `rt_idx: int` must be passed to the `Constraint` constructor

#### TRACK_MARKER_WITH_SEGMENT_AXIS
Tracks a marker using a segment, that is aligning an axis toward the marker.
The extra parameters `marker_idx: int`, `segment_idx: int` and `axis: Axis` must be passed to the `Constraint` constructor

#### TRACK_COM_POSITION
Constraints the center of mass towards a target.
The extra parameter `axis_to_track: Axis = (Axis.X, Axis.Y, Axis.Z)` can be sent to specify the axes on which to track the markers

#### TRACK_COM_VELOCITY
Constraints the center of mass velocity towards a target.
The extra parameter `axis_to_track: Axis = (Axis.X, Axis.Y, Axis.Z)` can be sent to specify the axes on which to track the markers

#### TRACK_ANGULAR_MOMENTUM
Constraints the angular momentum in the global reference frame towards a target.
The extra parameter `axis_to_track: Axis = (Axis.X, Axis.Y, Axis.Z)` can be sent to specify the axes on which to track the angular momentum

#### TRACK_LINEAR_MOMENTUM
Constraints the linear momentum towards a target.
The extra parameter `axis_to_track: Axis = (Axis.X, Axis.Y, Axis.Z)` can be sent to specify the axes on which to track the linear momentum

#### CONTACT_FORCE
Adds a constraint to the non-acceleration point reaction forces.
It is usually used in conjunction with changing the bounds, so it creates an inequality constraint on this contact force.
The extra parameter `contact_force_idx: int` must be passed to the `Constraint` constructor

#### NON_SLIPPING
Adds a constraint of static friction at contact points constraining for small tangential forces. 
This constraint assumes that the normal forces is positive (that is having an additional CONTACT_FORCE with `max_bound=np.inf`).
The extra parameters `tangential_component_idx: int`, `normal_component_idx: int` and `static_friction_coefficient: float` must be passed to the `Constraint` constructor

#### TORQUE_MAX_FROM_ACTUATORS
Adds a constraint of maximal torque to the generalized forces controls such that the maximal *tau* are computed from the `biorbd` method `biorbd_model.torqueMax(q, qdot).`
This is an efficient alternative to the torque activation dynamics. 
The extra parameter `min_torque` can be passed to ensure that the model is never too weak

#### TIME_CONSTRAINT
Adds the time to the optimization variable set. 
It will leave the time free, within the given boundaries

#### CUSTOM
CUSTOM should not be directly sent by the user, but the user should pass the custom_constraint function directly. 
You can have a look at Constraint and ConstraintList sections for more information about how to define custom constraints.


## The objective functions
The objective functions are soft penalties of the optimization program.
That means the solution tries to minimize the value as much as possible but won't complaint if it does a bad job at it.
The objective functions come in two format: Lagrange and Mayer. 

The Lagrange objective functions are integrated over the whole phase (actually over the selected nodes, which are usually Node.ALL). 
One should note that integration is not given by the dynamics function but by the rectangle approximation over a node.

The Mayer objective functions are values at a single node, usually the Node.LAST. 

### Class: Objective
The Objective provides a class that prepares an objective function, so it can be added to the objective set by `bioptim`.
When constructing an `OptimalControlProgram()`, Objective is the expected class for the `objective_functions` parameter. 
It is also possible to later change the objective functions by calling the method `update_objectives(the_objective_function)` of the `OptimalControlProgram`

The Objective class is the main class to define objectives.
The constructor can be called with the type of the objective and the node to apply it to, as such: `objective = Objective(ObjectiveFcn, node=Node.END)`. 
Please note that `ObjectiveFcn` should either be a `ObjectiveFcn.Lagrange` or `ObjectiveFcn.Mayer`.

The full signature of Objective is as follows:
```python
Objective(ObjectiveFcn, node: Node, index: list, phase: int, list_index: int, quadratic: bool, target: np.ndarray, weight: float, **extra_param)
```
The first parameters are presented before.
The `list` is the list of elements to keep. 
For instance, if one defines a MINIMIZE_STATE objective_function with `index=0`, then only the first state is minimized.
The default value is all the elements.
The `phase` is the index of the phase the objective function should apply to.
If it is not sent, phase=0 is assumed.
The `list_index` is the ith element of a list for a particular phase
This is usually taken care by the `add()` method of `ObjectiveList`, but it can be useful when declaring the objectives out of order, or when overriding previously declared objectives using `update_objectives`.
`quadratic` is used to defined if the objective function should be squared. 
This is particularly useful when one wants to minimize toward 0 instead of minus infinity
The `target` is a value subtracted to the objective value. 
It is useful to define tracking problems.
The dimensions of the target must be of [index, node].
Finally, `weight` is the weighting that should be applied to the objective. 
The higher the weight is, the more important the objective is compared to the other objective functions.

The `ObjectiveFcn` class provides a list of some predefined objective functions. 
Since `ObjectiveFcn.Lagrange` and `ObjectiveFcn.Mayer` are Enum, it is possible to use tab key on the keyboard to dynamically list them all, assuming you IDE allows for it. 
It is possible however to define a custom objective function by sending a function handler in place of the `ObjectiveFcn`.
If one do so, an additional parameter must be sent to the `Objective` constructor which is `custom_type` and must be either `ObjectiveFcn.Lagrange` or `ObjectiveFcn.Mayer`.
The signature of the custom function is: `custom_function(pn: PenaltyNodeList, **extra_params)`
The PenaltyNodeList contains all the required information to act on the states and controls at all the nodes defined by `node`, while `**extra_params` are all the extra parameters sent to the `Objective` constructor. 
The function is expected to return an MX vector of the objective function. 
Please note that MX type is a CasADi type.
Anyone who wants to define custom objective functions should be at least familiar with this type beforehand. 

### Class: ObjectiveList
An ObjectiveList is a list of Objective. 
The `add()` method can be called exactly as if one was calling the `Objective` constructor. 
If the `add()` method is used more than one, the `list_index` parameter is automatically incremented for the prescribed `phase`.
If no `phase` are prescribed by the user, the first phase is assumed. 

So a minimal use is as follows:
```python
objective_list = ObjectiveList()
objective_list.add(objective)
```

### Class: ObjectiveFcn

#### MINIMIZE_TIME (Lagrange and Mayer)
Adds the time to the optimization variable set. 
It will try to minimize the time towards minus infinity or towards a target.
If the Mayer term is used, `min_bound` and `max_bound` can also be defined.

#### MINIMIZE_STATE (Lagrange and Mayer)
Minimizes the states variable towards zero (or a target)

#### TRACK_STATE (Lagrange and Mayer)
Tracks the states variable towards a target

#### MINIMIZE_MARKERS (Lagrange and Mayer)
Minimizes the position of the markers towards zero (or a target)
The extra parameter `axis_to_track: Axis = (Axis.X, Axis.Y, Axis.Z)` can be sent to specify the axes on which to track the markers

#### TRACK_MARKERS (Lagrange and Mayer)
Tracks the skin markers towards a target.
The extra parameter `axis_to_track: Axis = (Axis.X, Axis.Y, Axis.Z)` can be sent to specify the axes on which to track the markers

#### MINIMIZE_MARKERS_DISPLACEMENT (Lagrange)
Minimizes the difference between a state at a node and the same state at the next node, effectively minimizing the velocity
The extra parameter `coordinates_system_idx` can be specified to compute the marker position in that coordinate system. 
Otherwise, it is computed in the global reference frame. 

#### MINIMIZE_MARKERS_VELOCITY (Lagrange and Mayer)
Minimizes the skin marker velocities towards zero (or a target)

#### TRACK_MARKERS_VELOCITY (Lagrange and Mayer)
Tracks the skin marker velocities towards a target.

#### SUPERIMPOSE_MARKERS (Lagrange and Mayer)
Tracks one marker with another one.
The extra parameters `first_marker_idx: int` and `second_marker_idx: int` informs which markers are to be superimposed

#### PROPORTIONAL_STATE (Lagrange and Mayer)
Minimizes the difference between one state and another, such that `x[first_dof] ~= coef * x[second_dof]`
The extra parameters `first_dof: int` and `second_dof: int` must be passed to the `Objective` constructor

#### PROPORTIONAL_CONTROL (Lagrange)
Minimizes the difference between one control and another, such that `u[first_dof] ~= coef * u[second_dof]`
The extra parameters `first_dof: int` and `second_dof: int` must be passed to the `Objective` constructor

#### MINIMIZE_TORQUE (Lagrange)
Minimizes the generalized forces part of the controls variable towards zero (or a target)

#### TRACK_TORQUE (Lagrange)
Tracks the generalized forces part of the controls variable towards a target

#### MINIMIZE_STATE_DERIVATIVE (Lagrange)
Minimizes the difference between a state at a node and the same state at the next node, effectively minimizing the generalized forces derivative

#### MINIMIZE_TORQUE_DERIVATIVE (Lagrange)
Minimizes the difference between a *tau* at a node and the same *tau* at the next node, effectively minimizing the generalized forces derivative

#### MINIMIZE_MUSCLES_CONTROL (Lagrange)
Minimizes the muscles part of the controls variable towards zero (or a target)

#### TRACK_MUSCLES_CONTROL (Lagrange)
Tracks the muscles part of the controls variable towards a target

#### MINIMIZE_ALL_CONTROLS (Lagrange)
Minimizes all the controls variable towards zero (or a target)

#### TRACK_ALL_CONTROLS (Lagrange)
Tracks all the controls variable towards a target

#### MINIMIZE_CONTACT_FORCES (Lagrange)
Minimizes the non-acceleration points reaction forces towards zero (or a target)

#### TRACK_CONTACT_FORCES (Lagrange)
Tracks the non-acceleration points reaction forces towards a target

#### MINIMIZE_SOFT_CONTACT_FORCES (Lagrange)
Minimizes the external forces induced by soft contacts (or a target)

#### TRACK_SOFT_CONTACT_FORCES  (Lagrange)
Tracks the external forces induced by soft contacts towards a target

#### MINIMIZE_COM_POSITION (Lagrange and Mayer)
Minimizes the center of mass position towards zero (or a target).
The extra parameter `axis_to_track: Axis = (Axis.X, Axis.Y, Axis.Z)` can be sent to specify the axes on which to track the markers

#### MINIMIZE_COM_VELOCITY (Lagrange and Mayer)
Minimizes the center of mass velocity towards zero (or a target).
The extra parameter `axis_to_track: Axis = (Axis.X, Axis.Y, Axis.Z)` can be sent to specify the axes on which to track the markers

#### MINIMIZE_COM_ACCELERATION (Lagrange and Mayer)
Minimizes the center of mass acceleration towards zero (or a target).
The extra parameter `axis_to_track: Axis = (Axis.X, Axis.Y, Axis.Z)` can be sent to specify the axes on which to track the acceleration of the center of mass

#### MINIMIZE_ANGULAR_MOMENTUM (Lagrange and Mayer)
Minimizes the angular momentum in the global reference frame towards zero (or a target).
The extra parameter `axis_to_track: Axis = (Axis.X, Axis.Y, Axis.Z)` can be sent to specify the axes on which to track the angular momentum

#### MINIMIZE_LINEAR_MOMENTUM (Lagrange and Mayer)
Minimizes the linear momentum towards zero (or a target).
The extra parameter `axis_to_track: Axis = (Axis.X, Axis.Y, Axis.Z)` can be sent to specify the axes on which to track the linear momentum

#### MINIMIZE_PREDICTED_COM_HEIGHT (Mayer)
Minimizes the prediction of the center of mass maximal height from the parabolic equation, assuming vertical axis is Z (2): CoM_dot[2]**2 / (2 * -g) + CoM[2].
To maximize a jump, one can use this function at the end of the push-off phase and declare a weight of -1.

#### TRACK_SEGMENT_WITH_CUSTOM_RT (Lagrange and Mayer)
Minimizes the distance between a segment and an RT (for instance, an Inertial Measurement Unit). 
It does so by computing the homogenous transformation between the segment and the RT and then converting this to Euler angles.
The extra parameters `segment_idx: int` and `rt_idx: int` must be passed to the `Objective` constructor

#### TRACK_MARKER_WITH_SEGMENT_AXIS (Lagrange and Mayer)
Minimizes the distance between a marker and an axis of a segment, that is aligning an axis toward the marker.
The extra parameters `marker_idx: int`, `segment_idx: int` and `axis: Axis` must be passed to the `Objective` constructor

#### CUSTOM (Lagrange and Mayer)
CUSTOM should not be directly sent by the user, but the user should pass the custom_objective function directly. 
You can have a look at Objective and ObjectiveList sections for more information about how to define custom objective function.


## The parameters
Parameters are time independent variables. 
It can be, for instance, the maximal value of the strength of a muscle, or even the value of gravity.
If affects the dynamics of the whole system. 
Due to the variety of parameters, it was impossible to provide predefined parameters, apart from time. 
Therefore, all the parameters are custom made.

### Class: ParameterList
The ParameterList provides a class that prepares the parameters, so it can be added to the parameter set to optimize by `bioptim`.
When constructing an `OptimalControlProgram()`, ParameterList is the expected class for the `parameters` parameter. 
It is also possible to later change the parameters by calling the method `update_parameters(the_parameter_list)` of the `OptimalControlProgram`

The ParameterList class is the main class to define parameters.
Please note that unlike other lists, `Parameter` is not accessible, this is for simplicity reasons as it would complicate the API quite a bit to permit it.
Therefore, one should not call the Parameter constructor directly. 

Here is the full signature of the `add()` method of the `ParameterList`:
```python
ParameterList.add(parameter_name: str, function: Callable, initial_guess: InitialGuess, bounds: Bounds, size: int, phase: int, penalty_list: Objective, **extra_parameters)
```
The `parameter_name` is the name of the parameter. 
This is how it will be referred to in the output data as well.
The `function` is the function that modifies the biorbd model, it will be called just prior to applying the dynamics
The signature of the custom function is: `custom_function(biorbd.Model, MX, **extra_parameters)`, where biorbd.Model is the model to apply the parameter to, the MX is the value the parameter will take, and the `**extra_parameters` are those sent to the add() method.
This function is expected to modify the biorbd_model, and not return anything.
Please note that MX type is a CasADi type.
Anyone who wants to define custom parameters should be at least familiar with this type beforehand.
The `initial_guess` is the initial values of the parameter.
The `bounds` are the maximal and minimal values of the parameter.
The `size` is the number of element of this parameter.
If an objective function is provided, the return of the objective function should match the size.
The `phase` that the parameter applies to.
Even though a parameter is time independent, one biorbd_model is loaded per phase. 
Since parameters are associate to a specific biorbd_model, one must define a parameter per phase.
The `penalty_list` is the index in the list the penalty is. 
If one adds multiple parameters, the list is automatically incremented. 
It is useful however to define this value by hand if one wants to declare the parameters out of order or to override a previously declared parameter using `update_parameters`.

## The multinode constraints
`Bioptim` can declare multiphase optimisation programs. The goal of a multiphase ocp is usually to handle changing dynamics. 
The user must understand that each phase is therefore a full ocp by itself, with constraints that links the end of which with the beginning of the following.

### Class: MultinodeConstraintList
The MultinodeConstraintList provide a class that prepares the multinode constraints.
When constructing an `OptimalControlProgram()`, MultinodeConstraintList is the expected class for the `multinode_constraints` parameter. 

The MultinodeConstraintList class is the main class to define parameters.
Please note that unlike other lists, `MultinodeConstraint` is not accessible since multinode constraint don't make sense for single phase ocp.
Therefore, one should not call the PhaseTransition constructor directly. 

Here is the full signature of the `add()` method of the `MultinodeConstraintList`:
```python
MultinodeConstraintList.add(MultinodeConstraintFcn, phase_first_idx, phase_second_idx, first_node, second_node, **extra_parameters)
```
The `MultinodeConstraintFcn` is multinode constraints function to use.
The default is EQUALITY.
If one wants to declare a custom transition phase, then MultinodeConstraintFcn is the function handler to the custom function.
The signature of the custom function is: `custom_function(multinode_constraint:MultinodeConstraint, nlp_pre: NonLinearProgram, nlp_post: NonLinearProgram, **extra_parameters)`,
where `nlp_pre` is the non linear program of the considered phase, `nlp_post` is the non linear program of the second considered phase, and the `**extra_parameters` are those sent to the add() method.
This function is expected to return the cost of the multinode constraint computed in the form of an MX. Please note that MX type is a CasADi type.
Anyone who wants to define multinode constraints should be at least familiar with this type beforehand.
The `phase_first_idx` is the index of the first phase. 
The `phase_second_idx` is the index of the second phase. 
The `first_node` is the first node considered. 
The `second_node` is the second node considered. 

### Class: MultinodeConstraintFcn
The `MultinodeConstraintFcn` class is the already available multinode constraints in `bioptim`. 
Since this is an Enum, it is possible to use tab key on the keyboard to dynamically list them all, depending on the capabailities of your IDE. 

#### EQUALITY
The states are equals.

#### CUSTOM
CUSTOM should not be directly sent by the user, but the user should pass the custom_transition function directly. 
You can have a look at the MultinodeConstraintList section for more information about how to define custom transition function.

## The phase transitions
`Bioptim` can declare multiphase optimisation programs. 
The goal of a multiphase ocp is usually to handle changing dynamics. 
The user must understand that each phase is therefore a full ocp by itself, with constraints that links the end of which with the beginning of the following.
Due to some limitations created by the use of MX variables, some things can be done and some cannot during a phase transition. 

### Class: PhaseTransitionList
The PhaseTransitionList provide a class that prepares the phase transitions.
When constructing an `OptimalControlProgram()`, PhaseTransitionList is the expected class for the `phase_transitions` parameter. 

The PhaseTransitionList class is the main class to define parameters.
Please note that unlike other lists, `PhaseTransition` is not accessible since phase transition don't make sense for single phase ocp.
Therefore, one should not call the PhaseTransition constructor directly. 

Here is the full signature of the `add()` method of the `PhaseTransitionList`:
```python
PhaseTransitionList.add(PhaseTransitionFcn, phase_pre_idx, **extra_parameters)
```
The `PhaseTransitionFcn` is transition phase function to use.
The default is CONTINUOUS.
If one wants to declare a custom transition phase, then PhaseTransitionFcn is the function handler to the custom function.
The signature of the custom function is: `custom_function(transition: PhaseTransition nlp_pre: NonLinearProgram, nlp_post: NonLinearProgram, **extra_parameters)`,
where `nlp_pre` is the non linear program at the end of the phase before the transition, `nlp_post` is the non linear program  at the beginning of the phase after the transition, and the `**extra_parameters` are those sent to the add() method.
This function is expected to return the cost of the phase transition computed from the states pre and post in the form of an MX.
Please note that MX type is a CasADi type.
Anyone who wants to define phase transitions should be at least familiar with this type beforehand.
The `phase_pre_idx` is the index of the phase before the transition.
If the `phase_pre_idx` is set to the index of the last phase then this is equivalent to set `PhaseTransitionFcn.CYCLIC`.  

### Class: PhaseTransitionFcn
The `PhaseTransitionFcn` class is the already available phase transitions in `bioptim`. 
Since this is an Enum, it is possible to use tab key on the keyboard to dynamically list them all, depending on the capabailities of your IDE. 

#### CONTINUOUS
The states at the end of the phase_pre equals the states at the beginning of the phase_post

#### IMPACT
The impulse function of `biorbd`: `qdot_post = biorbd_model.ComputeConstraintImpulsesDirect, q_pre, qdot_pre)` is apply to compute the velocities of the joint post impact.
These computed states at the end of the phase_pre equals the states at the beginning of the phase_post.

If a bioMod with more contact points than the phase before is used, then the IMPACT transition phase should be used as well

#### CYCLIC
Apply the CONTINUOUS phase transition to the end of the last phase and the begininning the of first, effectively creating a cyclic movement

#### CUSTOM
CUSTOM should not be directly sent by the user, but the user should pass the custom_transition function directly. 
You can have a look at the PhaseTransitionList section for more information about how to define custom transition function.

## The results
`Bioptim` offers different ways to manage and visualize the results from an optimisation. 
This section explores the different methods that can be called to have a look at your data.

Everything related to managing the results can be accessed from the solution class returned from 
```python
sol = ocp.solve()
```

### Data manipulation
The Solution structure holds all the optimized values. 
To get the states variable, one can invoke the `states = sol.states` property.
Similarly, to get the controls variable, one can invoke the `states = sol.controls` property.
If the program was a single phase problem, then the returned values are dictionaries, otherwise it is a list of dictionaries of size equals to the number of phases.
The keys of the returned dictionaries correspond to the name of the variables. 
For instance, if generalized coordinates (*q*) are states, then the state dictionary has *q* as key.
In any cases, the key `all` is always there.
The values inside the dictionaries are np.array of dimension `n_elements` x `n_shooting`, unless the data were previously altered by integrating or interpolating (then the number of columns may differ).

The parameters are very similar, but differs by the fact that it is always a dictionary (since parameters don't depend on the phases).
Also, the values inside the dictionaries are of dimension `n_elements` x 1. 

It is possible to integrate (also called simulate) the states at will, by calling the `sol.integrate()` method.
The `shooting_type: Shooting` parameter allows to select the type of integration to perform (see the enum Shooting for more detail).
The `keepdims` parameter allows to keep the initial dimensions of the return structure. If set to false, depending on the integrator, intermediate points between the node can be added (usually a multiple of n_steps of the Runge-Kutta).
By definition, setting `keepdims` to True while asking for `Shooting.MULTIPLE` would return the exact same structure. This will therefore raise an error.
The same is true if `continusous` is set to False, which necessarily changes the dimension. It is therefore prohibited.
The `merge_phase: bool` parameter requests to merge all the phases into one [True] or not [False].
The `continuous: bool` parameter can be deceiving. If it mostly for internal purposes. 
In brief, it discards [True] or keeps [False] the arrival value of a node of integration, resulting in doubling the number of points at each node.
Most of the time, one wants to set `continuous` to True, unless you need to get the individual integrations of each node.

The `sol.interpolation(n_frames: [int, tuple])` method returns the states interpolated by changing the number of shooting points.
If the program is multiphase, but only a `int` is sent, then the phases are merged and the interpolation keeps their respective time ratio consistent.
If one does not want to merge the phases, then a `tuple` with one value per phase can be sent. 

Finally `sol.merge_phases()` returns a Solution structure with all the phases merged into one.

Please note that, apart from `sol.merge_phases()`, these data manipulation methods return an incomplete Solution structure.
This structure can be used for further analyses, but cannot be used for visualization. 
If one wants to visualize integrated or interpolated data, they are required to use the corresponding parameters or the visualization method they use.

### Data visualization
A first method to visualize the data is `sol.graphs()`. 
This method will spawn all the graphs associated with the ocp. 
This is the same method that is called by the online plotter. 
In order to add and modify plots, one should use the `ocp.add_plot()` method.
By default, this graphs the states as multiple shootings.
If one wants to simulate in single shooting, the option `shooting_type=Shooting.SINGLE` will do the trick.

A second one is `sol.animate()`.
This method summons one or more `bioviz` figures (depending if phases were merged or not) and animates the model.
Please note that despite `bioviz` best efforts, plotting a lot of meshing vertices in MX format is slow.
So even though it is possible, it is suggested to animate without the bone meshing (by passing the parameter `show_meshes=False`)
To do so, we strongly suggest saving the data and load them in an environment where `bioptim` is compiled with the Eigen backend, which will be much more efficient.
If `n_frames` is set, an interpolation is performed, otherwise, the phases are merged if possible, so a single animation is shown. 
To prevent from the phase merging, one can set `n_frames=-1`.

In order to print the values of the objective functions and constraints, one can use the `sol.print_cost()` method.
If the parameter `cost_type=CostType.OBJECTIVE` is passed, only the values of each objective functions are printed.
The same is true for the constraints with `CostType.CONSTRAINTS`.
Please note that for readability purposes, this method prints the sum by phases for the constraints. 

## The extra stuff and the Enum
It was hard to categorize the remaining classes and enum. 
So I present them in bulk in this extra stuff section

### The mappings
The mapping are a way to link things stored in a list.
For instance, lets consider these vectors: a = [0, 0, 0, 10, -9] and b = [10, 9]. 
Even though they are quite different, they share some common values. 
It it therefore possible to retrieve a from b, and conversely.

This is what the Mapping class does, for the rows of numpy arrays.
So if one was to declare the following Mapping: `b_from_a = Mapping([3, -4])`.
Then, assuming a is a numpy.ndarray column vector (`a = np.array([a]).T`), it would be possible to summon b from a like so: 
```python
b = b_from_a.map(a)
```
Note that the `-4` opposed the forth value.
Conversely, using the `a_from_b = Mapping([None, None, None, 0, -1])` mapping, and assuming b is a numpy.ndarray column vector (`b = np.array([b]).T`), it would be possible to summon b from a like so:
```python
a = a_from_b.map(b)
```
Note the `None` are replaced by zeros.

The BiMapping is no more no less than a list of two mappings that link two matrices both ways: `BiMapping(a_to_b, b_to_a)`

### Enum: Node
The node targets some specific nodes of the ocp or of a phase

The accepted values are:
- START: The first node
- MID: The middle node
- INTERMEDIATES: All the nodes but the first and the last one
- PENULTIMATE: The second to last node of the phase
- END: The last node
- ALL: All the nodes
- TRANSITION: The last node of a phase and the first node of the next phase

### Class: OdeSolver
The ordinary differential equation (ode) solver to solve the dynamics of the system. 
The RK4 and RK8 are the one with the most options available.
IRK is supposed to be a bit more robust, but may be slower too. 
CVODES is the one with the least options, since it is not in-house implemented.

The accepted values are:
<<<<<<< HEAD
- RK1: Runge-Kutta of the 1st order also known as Forward Euler
- RK2: Runge-Kutta of the 2nd order also known as Midpoint Euler
- RK4: Runge-Kutta of the 4th order
- RK8: Runge-Kutta of the 8th order
- IRK: Implicit runge-Kutta
- COLLOCATION: Orthogonal Collocation
- CVODES: cvodes solver
=======
- For Direct multiple shooting:
	- RK1: Runge-Kutta of the 1st order also known as Forward Euler
	- RK2: Runge-Kutta of the 2nd order also known as Midpoint Euler
	- RK4: Runge-Kutta of the 4th order
	- RK8: Runge-Kutta of the 8th order
	- IRK: Implicit runge-Kutta (Legendre and Radau, from 0th to 9th order)
	- CVODES: cvodes solver
- For Direct collocation:
	- COLLOCATION: Legendre and Radau, from 0th to 9th order
>>>>>>> 48e5b642

### Enum: Solver
The nonlinear solver to solve the whole ocp. 
Each solver has some requirements (for instance, ̀`Acados` necessitates that the graph is SX). 
Feel free to test each of them to see which one fits the best your needs.
̀`Ipopt` is a robust solver, that may be a bit slow though.
̀`Acados` on the other is a very fast solver, but is much more sensitive to the relative weightings of the objective functions and to the initial guess.
It is perfectly designed for MHE and NMPC problems.

The accepted values are:
- ̀`Ipopt`
- ̀`Acados`

### Enum: ControlType
The type the controls are. 
Typically, the controls for an optimal control program are constant over the shooting intervals. 
However, one may wants to get non constant values.
`Bioptim` has therefore implemented some other types of controls.

The accepted values are:
- CONSTANT: The controls remain constant over the interval. The number of control is therefore equals to the number of shooting point
- LINEAR_CONTINUOUS: The controls are linearly interpolated over the interval. Since they are continuous, the end of an interval corresponds to the beginning of the next. There is therefore number of shooting point + 1 controls.

### Enum: PlotType
When adding a plot, it is possible to change the aspect of it.

The accepted values are:
PLOT: Normal plot that links the points.
INTEGRATED: Plot that links the points within an interval, but is discrete between the end of an interval and the beginning of the next one.
STEP: Step plot, constant over an interval

### Enum: InterpolationType
How a time dependent variable is interpolated.
It is mostly used for phases time span.
Therefore, first and last nodes refer to the first and last nodes of a phase

The accepted values are:
- CONSTANT: Requires only one column, all the values are equal during the whole period of time.
- CONSTANT_WITH_FIRST_AND_LAST_DIFFERENT: Requires three columns. The first and last columns correspond to the first and last node, while the middle corresponds to all the other nodes.
- LINEAR: Requires two columns. It corresponds to the first and last node. The middle nodes are linearly interpolated to get their values.
- EACH_FRAME: Requires as many columns as there are nodes. It is not an interpolation per se, but it allows the user to specify all the nodes individually.
- SPLINE: Requires five columns. It performs a cubic spline to interpolate between the nodes.
- CUSTOM: User defined interpolation function

### Enum: Shooting
The type of integration to perform
- MULTIPLE: resets the state at each node
- SINGLE: resets the state at each phase
- SINGLE_CONTINUOUS: never resets the state. The behaviour of SINGLE and SINGLE_CONTINUOUS are the same for a single phase program

### Enum: CostType
The type of cost
- OBJECTIVES: The objective functions
- CONSTRAINTS: The constraints
- ALL: All the previously described cost type

### Enum: SolutionIntegrator
The type of integrator used to integrate the solution of the optimal control problem
- DEFAULT: The default integrator initially chosen with [OdeSolver](#class-odesolver)
- SCIPY_RK23: The scipy integrator RK23
- SCIPY_RK45: The scipy integrator RK45
- SCIPY_DOP853: The scipy integrator DOP853
- SCIPY_BDF: The scipy integrator BDF
- SCIPY_LSODA: The scipy integrator LSODA


# Examples
In this section, you will find the description of all the examples implemented with bioptim. They are ordered in 
separate files. Each subsection corresponds to the different files, dealing with different examples and topics.
Please note that the examples from the paper (see [Citing](#citing)) can be found in this repo
[https://github.com/s2mLab/BioptimPaperExamples](https://github.com/s2mLab/BioptimPaperExamples).

## Run examples
An GUI to access the examples can be run to facilitate the testing of bioptim
You can either run the file `__main__.py` in the `examples` folder or execute the following command.
```bash
python -m bioptim.examples
```
Please note that `pyqtgraph` must be installed to run this GUI. 

## Getting started
In this subsection, all the examples of the getting_started file are described.

### The custom_bounds.py file
This example is a trivial box sent upward. It is designed to investigate the different
bounds one can define in bioptim.
Therefore, it shows how one can define the bounds, that is the minimal and maximal values
of the state and control variables.

All the types of interpolation are shown : `CONSTANT`, `CONSTANT_WITH_FIRST_AND_LAST_DIFFERENT`, `LINEAR`, `EACH_FRAME`,
`SPLINE`, and `CUSTOM`. 

When the `CUSTOM` interpolation is chosen, the functions `custom_x_bounds_min` and `custom_x_bounds_max` are used to 
provide custom x bounds. The functions `custom_u_bounds_min` and `custom_u_bounds_max` are used to provide custom 
u bounds. 
In this particular example, one mimics linear interpolation using these four functions.

### The custom_constraints.py file
This example is a trivial box that must superimpose one of its corner to a marker at the beginning of the movement
and superimpose the same corner to a different marker at the end.
It is designed to show how one can define its own custom constraints function if the provided ones are not
sufficient.

More specifically this example reproduces the behavior of the `SUPERIMPOSE_MARKERS` constraint.

### The custom_dynamics.py file
This example is a trivial box that must superimpose one of its corner to a marker at the beginning of the movement
and superimpose the same corner to a different marker at the end.
It is designed to show how one can define its own custom dynamics function if the provided ones are not
sufficient.

More specifically this example reproduces the behavior of the `DynamicsFcn.TORQUE_DRIVEN` using a custom dynamics. 

The custom_dynamic function is used to provide the derivative of the states. The custom_configure function is used 
to tell the program which variables are states and controls. 

### The custom_initial_guess.py file
This example is a trivial box that must superimpose one of its corner to a marker at the beginning of the movement
and superimpose the same corner to a different marker at the end.
It is designed to investigate the different way to define the initial guesses at each node sent to the solver.

All the types of interpolation are shown : `CONSTANT`, `CONSTANT_WITH_FIRST_AND_LAST_DIFFERENT`, `LINEAR`, `EACH_FRAME`,
`SPLINE`, and `CUSTOM`. 

When the CUSTOM interpolation is chosen, the `custom_init_func` function is used to custom the initial guesses of the 
states and controls. In this particular example, one mimics linear interpolation. 

### The custom_objectives.py file
This example is a trivial box that tries to superimpose one of its corner to a marker at the beginning of the movement
and superimpose the same corner to a different marker at the end.
It is designed to show how one can define its own custom objective function if the provided ones are not
sufficient.

More specifically this example reproduces the behavior of the `Mayer.SUPERIMPOSE_MARKERS` objective function. 

This example is closed to the example of the custom_constraint.py file. We use the custom_func_track_markers to define 
the objective function. In this example, one mimics the `ObjectiveFcn.SUPERIMPOSE_MARKERS`.

### The custom_parameters.py file 
This example is a clone of the pendulum.py example with the difference that the
model now evolves in an environment where the gravity can be modified.
The goal of the solver it to find the optimal gravity (target = 8 N/kg), while performing the
pendulum balancing task.

It is designed to show how one can define its own parameter objective functions if the provided ones are not
sufficient.

The `my_parameter_function function` is used if one wants to modify the dynamics. In our case, we want to optimize the 
gravity. This function is called right before defining the dynamics of the system. The `my_target_function` function is 
a penalty function. Both these functions are used to define a new parameter, and then a parameter objective function 
linked to this new parameter.

### The custom_phase_transitions.py file 
This example is a trivial multiphase box that must superimpose different markers at beginning and end of each
phase with one of its corner
It is designed to show how one can define its phase transition constraints if the provided ones are not sufficient.

More specifically, this example mimics the behaviour of the most common `PhaseTransitionFcn.CONTINUOUS`

The custom_phase_transition function is used to define the constraint of the transition to apply. This function can be 
used when adding some phase transitions in the list of phase transitions. 

Different phase transisitions can be considered. By default, all the phase transitions are continuous. However, in the 
event that one or more phase transitions is desired to be continuous, it is posible to define and use a function like 
the `custom_phase_transition` function, or directly use `PhaseTransitionFcn.IMPACT`. If a phase transition is desired 
between the last and the first phase, use the dedicated `PhaseTransitionFcn.Cyclic`. 

### The custom_plot_callback.py file
This example is a trivial example using the pendulum without any objective. It is designed to show how to create new
plots and how to expand pre-existing one with new information.

We define the `custom_plot_callback` function, which returns the value(s) to plot. We use this function as an argument of 
`ocp.add_plot`. Let's describe the creation of the plot "My New Extra Plot". `custom_plot_callback` 
takes two arguments, x and the array [0, 1, 3], as you can see below :

```python
ocp.add_plot("My New Extra Plot", lambda x, u, p: custom_plot_callback(x, [0, 1, 3]), plot_type=PlotType.PLOT)
```

We use the plot_type `PlotType.PLOT`. This is a way to plot the first, 
second, and fourth states (ie. `q_Seg1_TransY`, `q_Seg1_RotX` and `qdot_Seg1_RotX`) in a new window entitled "My New 
Extra Plot". Please note that for further information about the different plot types, you can refer to the section 
"Enum: PlotType".

### The example_cyclic_movement.py file 
This example is a trivial box that must superimpose one of its corner to a marker at the beginning of the movement
and superimpose the same corner to a different marker at the end. Moreover, the movement must be cyclic, meaning
that the states at the end and at the beginning are equal. It is designed to provide a comprehensible example of the way
to declare a cyclic constraint or objective function

A phase transition loop constraint is treated as hard penalty (constraint)
if weight is <= 0 [or if no weight is provided], or as a soft penalty (objective) otherwise, as shown in the example below :

```python
phase_transitions = PhaseTransitionList()
if loop_from_constraint:
    phase_transitions.add(PhaseTransitionFcn.CYCLIC, weight=0)
else:
    phase_transitions.add(PhaseTransitionFcn.CYCLIC, weight=10000)
```

`loop_from_constraint` is a boolean. It is one of the parameters of the `prepare_ocp` function of the example. This parameter is a way to determine if the looping cost should be a constraint [True] or an objective [False]. 

### The example_external_forces.py file
This example is a trivial box that must superimpose one of its corner to a marker at the beginning of the movement
and superimpose the same corner to a different marker at the end. While doing so, a force pushes the box upward.
The solver must minimize the force needed to lift the box while reaching the marker in time.
It is designed to show how to use external forces. An example of external forces that depends on the state (for
example a spring) can be found at 'examples/torque_driven_ocp/spring_load.py'

Please note that the point of application of the external forces are defined in the `bioMod` file by the
`externalforceindex` tag in segment and is acting at the center of mass of this particular segment. Please note that
this segment must have at least one degree of freedom defined (translations and/or rotations). Otherwise, the
external_force is silently ignored. 

`Bioptim` expects `external_forces` to be a list (one element for each phase) of
np.array of shape (6, i, n), where the 6 components are [Mx, My, Mz, Fx, Fy, Fz], for the ith force platform
(defined by the `externalforceindex`) for each node n. Let's take a look at the definition of the external forces in 
this example :

```python
external_forces = [
    np.repeat(np.array([[0, 0, 0, 0, 0, -2], [0, 0, 0, 0, 0, 5]]).T[:, :, np.newaxis], n_shooting, axis=2)]
```

`external_forces` is of len 1 because there is only one phase. The array inside it is 6x2x30 since there 
is [Mx, My, Mz, Fx, Fy, Fz] for the two `externalforceindex` for each node (in this example, we take 30 shooting nodes).

### The example_inequality_constraint.py file
This example mimics by essence what a jumper does which is maximizing the predicted height of the
center of mass at the peak of an aerial phase. It does so with a very simple two segments model though.
It is a clone of 'torque_driven_ocp/maximize_predicted_height_CoM.py' using
the option `MINIMIZE_PREDICTED_COM_HEIGHT`. It is different in the sense that the contact forces on ground have
to be downward (meaning that the object is limited to push on the ground, as one would expect when jumping, for
instance). 

Moreover, the lateral forces must respect some `NON_SLIPPING` constraint (that is the ground reaction
forces have to remain inside of the cone of friction), as shown in the part of the code defining the constrainst:

```python
constraints = ConstraintList()
   constraints.add(
   ConstraintFcn.CONTACT_FORCE,
   min_bound=min_bound,
   max_bound=max_bound,
   node=Node.ALL,
   contact_force_idx=1,
   )
constraints.add(
    ConstraintFcn.CONTACT_FORCE,
    min_bound=min_bound,
    max_bound=max_bound,
    node=Node.ALL,
    contact_force_idx=2,
    )
constraints.add(
    ConstraintFcn.NON_SLIPPING,
    node=Node.ALL,
    normal_component_idx=(1, 2),
    tangential_component_idx=0,
    static_friction_coefficient=mu,
    )
```

Let's describe the code above. First, we create a list of consraints. Then, two contact forces are defined, 
respectively with the indexes 1 and 2. The last step is the implementation of the 
non slipping constraint for the two forces defined before.   

This example is designed to show how to use min_bound and max_bound values so they define inequality constraints instead
of equality constraints, which can be used with any `ConstraintFcn`.

### The example_mapping.py file 
An example of mapping can be found at 'examples/symmetrical_torque_driven_ocp/symmetry_by_mapping.py'.
Another example of mapping can be found at 'examples/getting_started/example_inequality_constraint.py'. 

### The example_multiphase.py file
This example is a trivial box that must superimpose one of its corner to a marker at the beginning of the movement and
a the at different marker at the end of each phase. Moreover a constraint on the rotation is imposed on the cube.
It is designed to show how one can define a multiphase optimal control program.

In this example, three phases are implemented. The `long_optim` boolean allows users to choose between solving the precise
optimization or the approximate. In the first case, 500 points are considered and `n_shooting = (100, 300, 100)`. 
Otherwise, 50 points are considered and `n_shooting = (20, 30, 20)`. Three steps are necessary to define the 
objective functions, the dynamics, the constraints, the path constraints, the initial guesses and the control path 
contsraints. Each step corresponds to one phase. 

Let's take a look at the definition of the constraints:

```python
constraints = ConstraintList()
constraints.add(
    ConstraintFcn.SUPERIMPOSE_MARKERS, node=Node.START, first_marker_idx=0, second_marker_idx=1, phase=0
)
constraints.add(ConstraintFcn.SUPERIMPOSE_MARKERS, node=Node.END, first_marker_idx=0, second_marker_idx=2, phase=0)
constraints.add(ConstraintFcn.SUPERIMPOSE_MARKERS, node=Node.END, first_marker_idx=0, second_marker_idx=1, phase=1)
constraints.add(ConstraintFcn.SUPERIMPOSE_MARKERS, node=Node.END, first_marker_idx=0, second_marker_idx=2, phase=2)
```

First, we define a list of constraints, and then we add constraints to the list. At the beginning, marker 0 must 
superimpose marker 1. At the end of the first phase (the first 100 shooting nodes if we solve the precise optimization), 
marker 0 must superimpose marker 2. Then, at the end of the second phase, marker 0 must superimpose marker 1. At the 
end of the last step, marker 0 must superimpose marker 2. Please, note that the definition of the markers is 
implemented in the `bioMod` file corresponding to the model. Further information about the definition of the markers is
available in the `biorbd` documentation.

### The example_optimal_time.py file
Examples of time optimization can be found in 'examples/optimal_time_ocp/'.

### The example_save_and_load.py file
This is a clone of the getting_started/pendulum.py example. It is designed to show how to create and solve a problem,
and afterward, save it to the hard drive and reload it. It shows an example of *.bo method. 

Let's take a look at the most important lines of the example. To save the optimal control program and the solution, use
ocp.save(sol, "pendulum.bo"). To load the optimal control program and the solution, use 
`ocp_load, sol_load = OptimalControlProgram.load("pendulum.bo")`. Then, to show the results, 
simply use `sol_load.animate()`.

### The example_simulation.py file
The first part of this example of a single shooting simulation from initial guesses.
It is not an optimal control program. It is merely the simulation of values, that is applying the dynamics.
The main goal of this kind of simulation is to get a sens of the initial guesses passed to the solver.

The second part of the example is to actually solve the program and then simulate the results from this solution.
The main goal of this kind of simulation, especially in single shooting (that is not resetting the states at each node)
is to validate the dynamics of multiple shooting. If they both are equal, it usually means that a great confidence
can be held in the solution. Another goal would be to reload fast a previously saved optimized solution.

### The pendulum.py file
This is another way to present the pendulum example of the 'Getting started' section. 

## Muscle driven OCP
In this file, you will find four examples about muscle driven optimal control programs. The two first refer to traking 
examples. The two last refer to reaching tasks. 

### The muscle_activations_tracker.py file
This is an example of muscle activation/skin marker or state tracking.
Random data are created by generating a random set of muscle activations and then by generating the kinematics
associated with these data. The solution is trivial since no noise is applied to the data. Still, it is a relevant
example to show how to track data using a musculoskeletal model. In real situation, the muscle activation
and kinematics would indeed be acquired via data acquisition devices.

The difference between muscle activation and excitation is that the latter is the derivative of the former.

The generate_data function is used to create random data. First, a random set of muscle activation is generated, as 
shown below:
`U = np.random.rand(n_shooting, n_mus).T`

Then, the kinematics associated with these data are generated by numerical integration, using 
`scipy.integrate.solve_ivp`. 

To implement this tracking task, we use the ObjectiveFcn.Lagrange.TRACK_STATE objective function in the case of a state 
tracking, or the `ObjectiveFcn.Lagrange.TRACK_MARKERS` objective function in the case of a marker tracking. We also use 
the `ObjectiveFcn.Lagrange.TRACK_MUSCLES_CONTROL` objective function. The user can choose between marker or state 
tracking thanks to the string `kin_data_to_track` which is one of the `prepare_ocp` function parameters. 

### The muscle_excitations_tracker.py file
This is an example of muscle excitation(EMG)/skin marker or state tracking.
Random data are created by generating a random set of EMG and then by generating the kinematics associated with these
data. The solution is trivial since no noise is applied to the data. Still, it is a relevant example to show how to
track data using a musculoskeletal model. In real world, the EMG and kinematics would indeed be acquired via
data acquisition devices.

There is no huge difference with the precedent example. Some dynamic equations make the link between muscle activation
and excitation. 

### The static_arm.py file
This is a basic example on how to use `biorbd` model driven by muscle to perform an optimal reaching task.
The arms must reach a marker placed upward in front while minimizing the muscles activity.

For this reaching task, we use the `ObjectiveFcn.Mayer.SUPERIMPOSE_MARKERS` objective function. At the end of the 
movement, marker 0 and marker 5 should superimpose. The weight applied to the `SUPERIMPOSE_MARKERS` objective function 
is 1000. Please note that the bigger this number, the greater the model will try to reach the marker. 

Please note that using show_meshes=True in the animator may be long due to the creation of a huge `CasADi` graph of the
mesh points.

### The static_arm_with_contact.py file
This is a basic example on how to use biorbd model driven by muscle to perform an optimal reaching task with a
contact dynamics.
The arms must reach a marker placed upward in front while minimizing the muscles activity.

The only difference with the precedent example is that we use the arm26_with_contact.bioMod model and the 
`DynamicsFcn.MUSCLE_ACTIVATIONS_AND_TORQUE_DRIVEN_WITH_CONTACT` dynamics function instead of 
`DynamicsFcn.MUSCLE_ACTIVATIONS_AND_TORQUE_DRIVEN`.

Please note that using show_meshes=True in the animator may be long due to the creation of a huge `CasADi` graph of the
mesh points.

## Muscle driven with contact
All the examples in muscle_driven_with_contact are merely to show some dynamics and prepare some OCP for the tests.
It is not really relevant and will be removed when unitary tests for the dynamics will be implemented.

### The contact_forces_inequality_constraint_muscle.py file
In this example, we implement inequality constraints on two contact forces. It is designed to show how to use min_bound 
and max_bound values so they define inequality constraints instead of equality constraints, which can be used with 
any ConstraintFcn.

In this case, the dynamics function used is `DynamicsFcn.MUSCLE_ACTIVATIONS_AND_TORQUE_DRIVEN_WITH_CONTACT`.

### The contact_forces_inequality_constraint_muscle_excitations.py file
In this example, we implement inequality constraints on two contact forces. It is designed to show how to use `min_bound` 
and `max_bound` values so they define inequality constraints instead of equality constraints, which can be used with any 
`ConstraintFcn`.

In this case, the dynamics function used is `DynamicsFcn.MUSCLE_EXCITATIONS_AND_TORQUE_DRIVEN_WITH_CONTACT` instead of 
`DynamicsFcn.MUSCLE_ACTIVATIONS_AND_TORQUE_DRIVEN_WITH_CONTACT` used in the precedent example. 

### The muscle_activations_contacts_tracker.py file 
In this example, we track both muscle controls and contact forces, as it is defined when adding the two objective 
functions below, using both `ObjectiveFcn.Lagrange.TRACK_MUSCLES_CONTROL` and 
`ObjectiveFcn.Lagrange.TRACK_CONTACT_FORCES` objective functions. 

```python
objective_functions = ObjectiveList()
objective_functions.add(ObjectiveFcn.Lagrange.TRACK_MUSCLES_CONTROL, target=muscle_activations_ref)
objective_functions.add(ObjectiveFcn.Lagrange.TRACK_CONTACT_FORCES, target=contact_forces_ref)
```

Let's take a look at the structure of this example. First, we load data to track, and we generate data using the 
`data_to_track.prepare_ocp` optimization control program. Then, we track these data using `muscle_activation_ref` and 
`contact_forces_ref` as shown below:

```python
ocp = prepare_ocp(
    biorbd_model_path=model_path,
    phase_time=final_time,
    n_shooting=ns,
    muscle_activations_ref=muscle_activations_ref[:, :-1],
    contact_forces_ref=contact_forces_ref,
)
```

## Optimal time OCP
In this section, you will find four examples showing how to play with time parameters.  

### The multiphase_time_constraint.py file
This example is a trivial multiphase box that must superimpose different markers at beginning and end of each
phase with one of its corner. The time is free for each phase.
It is designed to show how one can define a multi-phase ocp problem with free time. 

In this example, the number of phases is 1 or 3. prepare_ocp function takes `time_min`, `time_max` and `final_time` as 
arguments. There are arrays of length 3 in the case of a 3-phase problem. In the example, these arguments are defined 
as shown below:

```python
final_time = [2, 5, 4]
time_min = [1, 3, 0.1]
time_max = [2, 4, 0.8]
ns = [20, 30, 20]
ocp = prepare_ocp(final_time=final_time, time_min=time_min, time_max=time_max, n_shooting=ns)
```

We can make out different time constraints for each phase, as shown in the code below:

```python
constraints.add(ConstraintFcn.TIME_CONSTRAINT, node=Node.END, min_bound=time_min[0], max_bound=time_max[0], phase=0)
if n_phases == 3:
    constraints.add(
        ConstraintFcn.TIME_CONSTRAINT, node=Node.END, min_bound=time_min[1], max_bound=time_max[1], phase=1
    )
    constraints.add(
        ConstraintFcn.TIME_CONSTRAINT, node=Node.END, min_bound=time_min[2], max_bound=time_max[2], phase=2
    )
```

### The pendulum_min_time_Lagrange.py file
This is a clone of the example/getting_started/pendulum.py where a pendulum must be balance. The difference is that
the time to perform the task is now free and minimized by the solver, as shown in the definition of the objective 
function used for this example:

```python
objective_functions = ObjectiveList()
objective_functions.add(ObjectiveFcn.Lagrange.MINIMIZE_TIME, weight=1)
```

Please note that a weight of -1 will maximize time. 

This example shows how to define such an optimal
control program with a Lagrange criteria (integral of dt).

The difference between Mayer and Lagrange minimization time is that the former can define bounds to
the values, while the latter is the most common way to define optimal time. 

### The pendulum_min_time_Mayer.py file
This is a clone of the example/getting_started/pendulum.py where a pendulum must be balance. The difference is that
the time to perform the task is now free and minimized by the solver, as shown in the definition of the objective 
function used for this example: 

```python
objective_functions = ObjectiveList()
objective_functions.add(ObjectiveFcn.Mayer.MINIMIZE_TIME, weight=weight, min_bound=min_time, max_bound=max_time)
```

Please note that a weight of -1 will maximize time. 

This example shows how to define such an optimal
control program with a Mayer criteria (value of `final_time`).

The difference between Mayer and Lagrange minimization time is that the former can define bounds to
the values, while the latter is the most common way to define optimal time.

### The time_constraint.py file
This is a clone of the example/getting_started/pendulum.py where a pendulum must be balance. The difference is that
the time to perform the task is now free for the solver to change. This example shows how to define such an optimal
control program. 

In this example, a time constraint is implemented:

```python
constraints = Constraint(ConstraintFcn.TIME_CONSTRAINT, node=Node.END, min_bound=time_min, max_bound=time_max)
```

## Symmetrical torque driven OCP
In this section, you will find an example using symmetry by constraint and another using symmetry by mapping. In both 
cases, we simulate two rodes. We must superimpose a marker on one rod at the beginning and another marker on the
same rod at the end, while keeping the degrees of freedom opposed. 

The difference between the first example (symmetry_by_mapping) and the second one (symmetry_by_constraint) is that one 
(mapping) removes the degree of freedom from the solver, while the other (constraints) imposes a proportional 
constraint (equals to -1) so they are opposed.
Please note that even though removing a degree of freedom seems a good idea, it is unclear if it is actually faster when
solving with `IPOPT`.

### The symmetry_by_constraint.py file
This example imposes a proportional constraint (equals to -1) so that the rotation around the x axis remains opposed 
for the two rodes during the movement. 

Let's take a look at the definition of such a constraint:

```python
constraints.add(ConstraintFcn.PROPORTIONAL_STATE, node=Node.ALL, first_dof=2, second_dof=3, coef=-1)
```

In this case, a proportional constraint is generated between the third degree of freedom defined in the `bioMod` file 
(`first_dof=2`) and the fourth one (`second_dof=3`). Looking at the cubeSym.bioMod file used in this example, we can make 
out that the dof with index 2 corresponds to the rotation around the x axis for the first segment `Seg1`. The dof 
with index 3 corresponds to the rotation around the x axis for the second segment `Seg2`. 

### The symmetry_by_mapping.py file
This example imposes the symmetry as a mapping, that is by completely removing the degree of freedom from the solver 
variables but interpreting the numbers properly when computing the dynamics.

A `BiMapping` is used. The way to understand the mapping is that if one is provided with two vectors, what
would be the correspondence between those vector. For instance, `BiMapping([None, 0, 1, 2, -2], [0, 1, 2])`
would mean that the first vector (v1) has 3 components and to create it from the second vector (v2), you would do:
v1 = [v2[0], v2[1], v2[2]]. Conversely, the second v2 has 5 components and is created from the vector v1 using:
v2 = [0, v1[0], v1[1], v1[2], -v1[2]]. For the dynamics, it is assumed that v1 is what is to be sent to the dynamic
functions (the full vector with all the degrees of freedom), while v2 is the one sent to the solver (the one with less
degrees of freedom).

The `BiMapping` used is defined as a problem parameter, as shown below:

```python
all_generalized_mapping = BiMapping([0, 1, 2, -2], [0, 1, 2])
```

## Torque driven OCP
In this section, you will find different examples showing how to implement torque driven optimal control programs.

### The maximize_predicted_height_CoM.py file
This example mimics by essence what a jumper does which is maximizing the predicted height of the
center of mass at the peak of an aerial phase. It does so with a very simple two segments model though.
It is designed to give a sense of the goal of the different MINIMIZE_COM functions and the use of
`weight=-1` to maximize instead of minimizing.

Let's take a look at the definition of the objetive functions used for this example to better understand how to 
implement that:

```python
objective_functions = ObjectiveList()
if objective_name == "MINIMIZE_PREDICTED_COM_HEIGHT":
    objective_functions.add(ObjectiveFcn.Mayer.MINIMIZE_PREDICTED_COM_HEIGHT, weight=-1)
elif objective_name == "MINIMIZE_COM_POSITION":
    objective_functions.add(ObjectiveFcn.Lagrange.MINIMIZE_COM_POSITION, axis=Axis.Z, weight=-1)
elif objective_name == "MINIMIZE_COM_VELOCITY":
    objective_functions.add(ObjectiveFcn.Lagrange.MINIMIZE_COM_VELOCITY, axis=Axis.Z, weight=-1)
```

Another interesting point of this example is the definition of the constraints. Thanks to the `com_constraints` boolean, 
the user can easily choose to apply constraints on the center of mass. Here is the definition of the constraints for our 
example:

```python
constraints = ConstraintList()
if com_constraints:
    constraints.add(
        ConstraintFcn.TRACK_COM_VELOCITY,
        node=Node.ALL,
        min_bound=np.array([-100, -100, -100]),
        max_bound=np.array([100, 100, 100]),
    )
    constraints.add(
        ConstraintFcn.TRACK_COM_POSITION,
        node=Node.ALL,
        min_bound=np.array([-1, -1, -1]),
        max_bound=np.array([1, 1, 1]),
    )
```

This example is designed to show how to use `min_bound` and `max_bound` values so they define inequality constraints 
instead of equality constraints, which can be used with any `ConstraintFcn`. This example is closed to the 
example_inequality_constraint.py file you can find in 'examples/getting_started/example_inequality_constraint.py'.

### The spring_load.py file 
This trivial spring example targets to have the highest upward velocity. It is however only able to load a spring by
pulling downward and afterward to let it go so it gains velocity. It is designed to show how one can use the external
forces to interact with the body.

This example is closed to the custom_dynamics.py file you can find in 'examples/getting_started/custom_dynamics.py'. 
Indeed, we generate an external force thanks to the custom_dynamic function. Then, we configure the dynamics with 
the `custom_configure` function. 

### The track_markers_2D_pendulum.py file

This example uses the data from the balanced pendulum example to generate the data to track.
When it optimizes the program, contrary to the vanilla pendulum, it tracks the values instead of 'knowing' that
it is supposed to balance the pendulum. It is designed to show how to track marker and kinematic data.

Note that the final node is not tracked. 

In this example, we use both `ObjectiveFcn.Lagrange.TRACK_MARKERS` and `ObjectiveFcn.Lagrange.TRACK_TORQUE` objective 
functions to track data, as shown in the definition of the objective functions used in this example:

```python
objective_functions = ObjectiveList()
objective_functions.add(
    ObjectiveFcn.Lagrange.TRACK_MARKERS, axis_to_track=[Axis.Y, Axis.Z], weight=100, target=markers_ref
)
objective_functions.add(ObjectiveFcn.Lagrange.TRACK_TORQUE, target=tau_ref)
```

This is a good example of how to load data for tracking tasks, and how to plot data. The extra parameter 
`axis_to_track` allows users to specify the axes on which to track the markers (x and y axes in this example).
This example is closed to the example_save_and_load.py and custom_plotting.py files you can find in the 
examples/getting_started repository. 

### The track_markers_with_torque_actuators.py file

This example is a trivial box that must superimpose one of its corner to a marker at the beginning of the movement
and superimpose the same corner to a different marker at the end. It is a clone of
'getting_started/custom_constraint.py' 

It is designed to show how to use the `TORQUE_ACTIVATIONS_DRIVEN` which limits
the torque to [-1; 1]. This is useful when the maximal torque are not constant. Please note that this dynamic then
to not converge when it is used on more complicated model. A solution that defines non-constant constraints seems a
better idea. An example of which can be found with the `bioptim` paper.

Let's take a look at the structure of the code. First, tau_min, tau_max and tau_init are respectively initialized 
to -1, 1 and 0 if the integer `actuator_type` (which is a parameter of the `prepare_ocp` function) equals to 1. 
In this particular case, the dynamics function used is `DynamicsFcn.TORQUE_ACTIVATIONS_DRIVEN`. 

### The trampo_quaternions.py file

This example uses a representation of a human body by a trunk_leg segment and two arms.
It is designed to show how to use a model that has quaternions in their degrees of freedom.

## Track
In this section, you will find the description of two tracking examples. 

### The track_marker_on_segment.py file
This example is a trivial example where a stick must keep a corner of a box in line for the whole duration of the
movement. The initial and final position of the box are dictated, the rest is fully optimized. It is designed
to show how one can use the tracking function to track a marker with a body segment.

In this case, we use the `ConstraintFcn.TRACK_MARKER_WITH_SEGMENT_AXIS` constraint function, as shown below in the 
definition of the constraints of the problem:

```python
constraints = ConstraintList()
constraints.add(
ConstraintFcn.TRACK_MARKER_WITH_SEGMENT_AXIS, node=Node.ALL, marker_idx=1, segment_idx=2, axis=Axis.X
)
```

Here, we minimize the distance between the marker with index 1 ans the x axis of the segment with index 2. We align 
the axis toward the marker. 

### The track_segment_on_rt.py file
This example is a trivial example where a stick must keep its coordinate system of axes aligned with the one
from a box during the whole duration of the movement. The initial and final position of the box are dictated,
the rest is fully optimized. It is designed to show how one can use the tracking RT function to track
any RT (for instance Inertial Measurement Unit [IMU]) with a body segment.

To implement this tracking task, we use the `ConstraintFcn.TRACK_SEGMENT_WITH_CUSTOM_RT` constraint function, which 
minimizes the distance between a segment and an RT. The extra parameters `segment_idx: int` and `rt_idx: int` must be 
passed to the Objective constructor.

## Moving estimation horizon
In this section, we perform mhe on the pendulum example.

### The mhe.py file
In this example, mhe (Moving Horizon Estimation) is applied on a simple pendulum simulation. Data are generated (states,
controls, and marker trajectories) to simulate the movement of a pendulum, using `scipy.integrate.solve_ivp`. These data
are used to perform mhe.

In this example, 500 shooting nodes are defined. As the size of the mhe window is 10, 490 iterations are performed to
solve the complete problem.

For each iteration, the new marker trajectory is taken into account so that a real time data acquisition is simulated.
For each iteration, the list of objectives is updated, the problem is solved with the new frame added to the window,
the oldest frame is discarded with the `warm_start_mhe function`, and it is saved. The results are plotted so that
estimated data can be compared to real data. 

## Acados
In this section, you will find three examples to investigate `bioptim` using `acados`. 

### The cube.py file
This is a basic example of a cube which have to reach a target at the end of the movement, starting from an initial 
position, and minimizing states and torques. This problem is solved using `acados`. 

### The pendulum.py file 
A very simple yet meaningful optimal control program consisting in a pendulum starting downward and ending upward
while requiring the minimum of generalized forces. The solver is only allowed to move the pendulum sideways.

This simple example is a good place to start investigating `bioptim` using `acados` as it describes the most common
dynamics out there (the joint torque driven), it defines an objective function and some boundaries and initial guesses.

### The static_arm.py file
This is a basic example on how to use biorbd model driven by muscle to perform an optimal reaching task.
The arm must reach a marker while minimizing the muscles activity and the states. We solve the problem using both 
`acados` and `ipotpt`.

# Citing
If you use `bioptim`, we would be grateful if you could cite it as follows:
@article {Bioptim2021,
	author = {Michaud, Benjamin and Bailly, Fran{\c c}ois and Charbonneau, Eve and Ceglia, Amedeo and Sanchez, L{\'e}a and Begon, Mickael},
	title = {Bioptim, a Python framework for Musculoskeletal Optimal Control in Biomechanics},
	elocation-id = {2021.02.27.432868},
	year = {2021},
	doi = {10.1101/2021.02.27.432868},
	publisher = {Cold Spring Harbor Laboratory},
	URL = {https://www.biorxiv.org/content/10.1101/2021.02.27.432868v1},
	eprint = {https://www.biorxiv.org/content/10.1101/2021.02.27.432868v1.full.pdf},
	journal = {bioRxiv}
}
<|MERGE_RESOLUTION|>--- conflicted
+++ resolved
@@ -1408,15 +1408,6 @@
 CVODES is the one with the least options, since it is not in-house implemented.
 
 The accepted values are:
-<<<<<<< HEAD
-- RK1: Runge-Kutta of the 1st order also known as Forward Euler
-- RK2: Runge-Kutta of the 2nd order also known as Midpoint Euler
-- RK4: Runge-Kutta of the 4th order
-- RK8: Runge-Kutta of the 8th order
-- IRK: Implicit runge-Kutta
-- COLLOCATION: Orthogonal Collocation
-- CVODES: cvodes solver
-=======
 - For Direct multiple shooting:
 	- RK1: Runge-Kutta of the 1st order also known as Forward Euler
 	- RK2: Runge-Kutta of the 2nd order also known as Midpoint Euler
@@ -1426,7 +1417,6 @@
 	- CVODES: cvodes solver
 - For Direct collocation:
 	- COLLOCATION: Legendre and Radau, from 0th to 9th order
->>>>>>> 48e5b642
 
 ### Enum: Solver
 The nonlinear solver to solve the whole ocp. 
