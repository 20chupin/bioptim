--- conflicted
+++ resolved
@@ -134,11 +134,7 @@
         if self.type == InterpolationType.EACH_FRAME:
             if self.shape[1] != self.nb_shooting:
                 raise RuntimeError(
-<<<<<<< HEAD
-                    f"Invalid number of {condition_type} for InterpolationType.EACH_FRAME (ncols = {self.shape[1]}), "
-=======
                     f"Invalid number of column for InterpolationType.EACH_FRAME (ncols = {self.shape[1]}), "
->>>>>>> db4f8722
                     f"the expected number of column is {self.nb_shooting}"
                 )
 
