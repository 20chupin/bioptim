import multiprocessing as mp

from matplotlib import pyplot as plt
from casadi import Callback, nlpsol_out, nlpsol_n_out, Sparsity
import numpy as np

from .problem_type import ProblemType


class PlotOcp:
    def __init__(self, ocp):
        self.ocp = ocp
        self.ns_per_phase = [nlp["ns"] + 1 for nlp in ocp.nlp]
        self.ydata = []
        self.ns = 0

        self.problem_type = None
        for i, nlp in enumerate(self.ocp.nlp):
            if self.problem_type is None:
                self.problem_type = nlp["problem_type"]

            if i == 0:
                self.t = np.linspace(0, nlp["tf"], nlp["ns"] + 1)
            else:
                self.t = np.append(
                    self.t,
                    np.linspace(self.t[-1], self.t[-1] + nlp["tf"], nlp["ns"] + 1),
                )
            self.ns += nlp["ns"] + 1

<<<<<<< HEAD
        if (self.problem_type == ProblemType.torque_driven or
                self.problem_type == ProblemType.torque_driven_with_contact):
=======
        self.axes = []
        if self.problem_type == ProblemType.torque_driven\
            or self.problem_type == ProblemType.muscles_and_torque_driven:
>>>>>>> 588dfbb9
            for i in range(self.ocp.nb_phases):
                if self.ocp.nlp[0]["nbQ"] != self.ocp.nlp[i]["nbQ"]:
                    raise RuntimeError(
                        "Graphs with nbQ different at each phase is not implemented yet"
                    )
            nlp = self.ocp.nlp[0]
            self.fig_q_qdot_tau = plt.figure("Q, Qdot, Tau", figsize=(10, 6))
            self.axes.append(self.fig_q_qdot_tau.subplots(3, nlp["nbQ"]).flatten())
            mid_column_idx = int(nlp["nbQ"] / 2)
            self.axes[0][mid_column_idx].set_title("q")
            self.axes[0][nlp["nbQ"] + mid_column_idx].set_title("q_dot")
            self.axes[0][nlp["nbQ"] + nlp["nbQdot"] + mid_column_idx].set_title("tau")
            self.axes[0][nlp["nbQ"] + nlp["nbQdot"] + mid_column_idx].set_xlabel(
                "time (s)"
            )
            self.fig_q_qdot_tau.tight_layout()

            if self.problem_type == ProblemType.muscles_and_torque_driven:

                nlp = self.ocp.nlp[0]
                nb_cols = int(np.sqrt(nlp["nbMuscle"])) + 1
                if nb_cols * (nb_cols - 1) >= nlp["nbMuscle"]:
                    nb_rows = nb_cols -1
                else:
                    nb_rows = nb_cols

                self.fig_muscles = plt.figure("Muscles", figsize=(10, 6))
                self.axes.append(self.fig_muscles.subplots(nb_rows, nb_cols).flatten())
                for k in range(nlp["nbMuscle"]):
                    self.axes[1][k].set_title(nlp["model"].muscleNames()[k].to_string())
                self.axes[1][nb_rows * nb_cols - int(nb_cols / 2) - 1].set_xlabel(
                    "time (s)"
                )
                self.fig_muscles.tight_layout()

            intersections_time = PlotOcp.find_phases_intersections(ocp)
            for indice_figure, figure in enumerate(self.axes):
                for i, ax in enumerate(figure):
                    if indice_figure == 0:
                        if i < self.ocp.nlp[0]["nx"]:
                            ax.plot(self.t, np.zeros((self.ns, 1)))
                        else:
                            ax.step(self.t, np.zeros((self.ns, 1)), where="post")

                    if indice_figure == 1 and self.problem_type == ProblemType.muscles_and_torque_driven:
                        ax.step(self.t, np.zeros((self.ns, 1)), where="post")

                    for time in intersections_time:
                        ax.axvline(time, linestyle="--", linewidth=1.2, c="k")
                    ax.grid(color="k", linestyle="--", linewidth=0.5)
                    ax.set_xlim(0, self.t[-1])

        else:
            raise RuntimeError("Plot is not ready for this type of OCP")

    @staticmethod
    def find_phases_intersections(ocp):
        intersections_time = []
        time = 0
        for i in range(len(ocp.nlp) - 1):
            time += ocp.nlp[i]["tf"]
            intersections_time.append(time)
        return intersections_time

    @staticmethod
    def show():
        plt.show()

    def update_data(self, V):
        self.ydata = [[] for _ in range(self.ocp.nb_phases)]
        for i, nlp in enumerate(self.ocp.nlp):
            if (
                self.problem_type == ProblemType.torque_driven
                or self.problem_type == ProblemType.torque_driven_with_contact
                or self.problem_type == ProblemType.muscles_and_torque_driven
            ):
<<<<<<< HEAD
                if (self.problem_type == ProblemType.torque_driven
                        or self.problem_type == ProblemType.torque_driven_with_contact):
=======
                #TODO: Add an integrator for the states
                if self.problem_type == ProblemType.torque_driven:
>>>>>>> 588dfbb9
                    q, q_dot, tau = ProblemType.get_data_from_V(self.ocp, V, i)
                    self.__update_ydata(q, nlp["nbQ"], i)
                    self.__update_ydata(q_dot, nlp["nbQdot"], i)
                    self.__update_ydata(tau, nlp["nbTau"], i)

                elif self.problem_type == ProblemType.muscles_and_torque_driven:
                    q, q_dot, tau, muscle = ProblemType.get_data_from_V(self.ocp, V, i)
                    self.__update_ydata(q, nlp["nbQ"], i)
                    self.__update_ydata(q_dot, nlp["nbQdot"], i)
                    self.__update_ydata(tau, nlp["nbTau"], i)
                    self.__update_ydata(muscle, nlp["nbMuscle"], i)

        self.__update_axes()

    def __update_ydata(self, array, nb_variables, phase_idx):
        for i in range(nb_variables):
            self.ydata[phase_idx].append(array[i, :])

    def __update_axes(self):
        for figure in self.axes:
            for i, ax in enumerate(figure):

                y = np.array([])
                for phase in self.ydata:
                    y = np.append(y, phase[i])

                y_range = np.max([np.max(y) - np.min(y), 0.5])
                mean = y_range / 2 + np.min(y)
                axe_range = (1.1 * y_range) / 2
                ax.set_ylim(mean - axe_range, mean + axe_range)
                ax.set_yticks(
                    np.arange(
                        np.round(mean - axe_range, 1),
                        np.round(mean + axe_range, 1),
                        step=np.round((mean + axe_range - (mean - axe_range)) / 4, 1),
                    )
                )
                ax.get_lines()[0].set_ydata(y)

class AnimateCallback(Callback):
    def __init__(self, ocp, opts={}):
        Callback.__init__(self)
        self.nlp = ocp
        self.nx = ocp.V.rows()
        self.ng = ocp.g.rows()
        self.construct("AnimateCallback", opts)

        self.plot_pipe, plotter_pipe = mp.Pipe()
        self.plotter = self.ProcessPlotter(ocp)
        self.plot_process = mp.Process(
            target=self.plotter, args=(plotter_pipe,), daemon=True
        )
        self.plot_process.start()

    @staticmethod
    def get_n_in():
        return nlpsol_n_out()

    @staticmethod
    def get_n_out():
        return 1

    @staticmethod
    def get_name_in(i):
        return nlpsol_out(i)

    @staticmethod
    def get_name_out(_):
        return "ret"

    def get_sparsity_in(self, i):
        n = nlpsol_out(i)
        if n == "f":
            return Sparsity.scalar()
        elif n in ("x", "lam_x"):
            return Sparsity.dense(self.nx)
        elif n in ("g", "lam_g"):
            return Sparsity.dense(self.ng)
        else:
            return Sparsity(0, 0)

    def eval(self, arg):
        send = self.plot_pipe.send
        send(arg[0])
        return [0]

    class ProcessPlotter(object):
        def __init__(self, ocp):
            self.ocp = ocp

        def __call__(self, pipe):
            self.pipe = pipe
            self.plot = PlotOcp(self.ocp)
            timer = self.plot.fig_q_qdot_tau.canvas.new_timer(interval=100)
            if self.ocp.nlp[0]["problem_type"] == ProblemType.muscles_and_torque_driven:
                timer = self.plot.fig_muscles.canvas.new_timer(interval=100)
            timer.add_callback(self.callback)
            timer.start()
            plt.show()

        def callback(self):
            while self.pipe.poll():
                V = self.pipe.recv()
                self.plot.update_data(V)

            self.plot.fig_q_qdot_tau.canvas.draw()
            if self.ocp.nlp[0]["problem_type"] == ProblemType.muscles_and_torque_driven:
                self.plot.fig_muscles.canvas.draw()
            return True<|MERGE_RESOLUTION|>--- conflicted
+++ resolved
@@ -28,14 +28,10 @@
                 )
             self.ns += nlp["ns"] + 1
 
-<<<<<<< HEAD
+        self.axes = []
         if (self.problem_type == ProblemType.torque_driven or
-                self.problem_type == ProblemType.torque_driven_with_contact):
-=======
-        self.axes = []
-        if self.problem_type == ProblemType.torque_driven\
-            or self.problem_type == ProblemType.muscles_and_torque_driven:
->>>>>>> 588dfbb9
+                self.problem_type == ProblemType.torque_driven_with_contact or
+                self.problem_type == ProblemType.muscles_and_torque_driven):
             for i in range(self.ocp.nb_phases):
                 if self.ocp.nlp[0]["nbQ"] != self.ocp.nlp[i]["nbQ"]:
                     raise RuntimeError(
@@ -112,13 +108,9 @@
                 or self.problem_type == ProblemType.torque_driven_with_contact
                 or self.problem_type == ProblemType.muscles_and_torque_driven
             ):
-<<<<<<< HEAD
                 if (self.problem_type == ProblemType.torque_driven
                         or self.problem_type == ProblemType.torque_driven_with_contact):
-=======
                 #TODO: Add an integrator for the states
-                if self.problem_type == ProblemType.torque_driven:
->>>>>>> 588dfbb9
                     q, q_dot, tau = ProblemType.get_data_from_V(self.ocp, V, i)
                     self.__update_ydata(q, nlp["nbQ"], i)
                     self.__update_ydata(q_dot, nlp["nbQdot"], i)
