import numpy as np
from scipy import interpolate
from casadi import MX


class Data:
    class Phase:
        def __init__(self, time, phase):
            self.node = [node.reshape(node.shape[0], 1) for node in phase.T]
            self.nb_elements = phase.shape[0]
            self.t = time
            self.nb_t = self.t.shape[0]

    def __init__(self):
        self.phase = []
        self.nb_elements = -1
        self.has_same_nb_elements = True

    def to_matrix(self, idx=(), phase_idx=(), node_idx=(), concatenate_phases=True):
        if not self.phase:
            return np.ndarray((0, 1))

        phase_idx = phase_idx if isinstance(phase_idx, (list, tuple)) else [phase_idx]
        range_phases = range(len(self.phase)) if phase_idx == () else phase_idx
        if (self.has_same_nb_elements and concatenate_phases) or len(range_phases) == 1:
            node_idx = node_idx if isinstance(node_idx, (list, tuple)) else [node_idx]
            idx = idx if isinstance(idx, (list, tuple)) else [idx]

            range_idx = range(self.nb_elements) if idx == () else idx

            data = np.ndarray((len(range_idx), 0))
            for idx_phase in range_phases:
                if idx_phase < range_phases[-1]:
                    range_nodes = range(self.phase[idx_phase].nb_t - 1) if node_idx == () else node_idx
                else:
                    range_nodes = range(self.phase[idx_phase].nb_t) if node_idx == () else node_idx
                for idx_node in range_nodes:
                    node = self.phase[idx_phase].node[idx_node][range_idx, :]
                    data = np.concatenate((data, node), axis=1)
        else:
            data = [
                self.to_matrix(idx=idx, phase_idx=phase, node_idx=node_idx, concatenate_phases=False)
                for phase in range_phases
            ]

        return data

    def set_time_per_phase(self, new_t):
        for i, phase in enumerate(self.phase):
            phase.t = np.linspace(new_t[i][0], new_t[i][1], len(phase.node))

    def get_time_per_phase(self, phases=(), concatenate=False):
        if not self.phase:
            return np.ndarray((0,))

        phases = phases if isinstance(phases, (list, tuple)) else [phases]
        range_phases = range(len(self.phase)) if phases == () else phases
        if not concatenate:
            t = [self.phase[idx_phase].t for idx_phase in range_phases]
            if len(t) == 1:
                t = t[0]
            return t
        else:
            t = [self.phase[idx_phase].t for idx_phase in range_phases]
            t_concat = []
            for t_tp in t:
                t_concat.extend(t_tp[:-1])
            t_concat.extend([t[-1][-1]])
            return np.array(t_concat)

    @staticmethod
<<<<<<< HEAD
    def get_data_from_V(
        ocp,
        V,
        get_states=True,
        get_controls=True,
        get_parameters=False,
        phase_idx=None,
        integrate=False,
        interpolate_nb_frames=-1,
        concatenate=True,
    ):
=======
    def get_data(ocp, V, phase_idx=None, integrate=False, interpolate_nb_frames=-1, concatenate=True):
        data_states, data_controls = Data.get_data_object(
            ocp, V, phase_idx, integrate, interpolate_nb_frames, concatenate
        )

        data_states_out = {}
        for key in data_states:
            data_states_out[key] = data_states[key].to_matrix(concatenate_phases=False)

        data_controls_out = {}
        for key in data_controls:
            data_controls_out[key] = data_controls[key].to_matrix(concatenate_phases=False)

        return data_states_out, data_controls_out

    @staticmethod
    def get_data_object(ocp, V, phase_idx=None, integrate=False, interpolate_nb_frames=-1, concatenate=True):
>>>>>>> 6a859d79
        V_array = np.array(V).squeeze()

        if phase_idx is None:
            phase_idx = range(len(ocp.nlp))
        elif isinstance(phase_idx, int):
            phase_idx = [phase_idx]
        offsets = [0]
        for i, nlp in enumerate(ocp.nlp):
            offsets.append(offsets[i] + nlp["nx"] * (nlp["ns"] + 1) + nlp["nu"] * (nlp["ns"]))

        data_states, data_controls, data_parameters = {}, {}, {}
        for i in phase_idx:
            nlp = ocp.nlp[i]
            for key in nlp["has_states"].keys():
                if key not in data_states.keys():
                    data_states[key] = Data()

            for key in nlp["has_controls"].keys():
                if key not in data_controls.keys():
                    data_controls[key] = Data()

            V_phase = np.array(V_array[offsets[i] : offsets[i + 1]])
            nb_var = nlp["nx"] + nlp["nu"]
            offset = 0

            for key in nlp["has_states"]:
                data_states[key]._append_phase(
                    (Data._get_phase_time(V_phase, nlp)),
                    Data._get_phase(V_phase, nlp["has_states"][key], nlp["ns"] + 1, offset, nb_var, False),
                )
                offset += nlp["has_states"][key]

            for key in nlp["has_controls"]:
                data_controls[key]._append_phase(
                    (Data._get_phase_time(V_phase, nlp)),
                    Data._get_phase(V_phase, nlp["has_controls"][key], nlp["ns"], offset, nb_var, True),
                )
                offset += nlp["has_controls"][key]

        offset = sum([nlp["nx"] * (nlp["ns"] + 1) + nlp["nu"] * nlp["ns"] for nlp in ocp.nlp])
        for key in ocp.param_to_optimize:
            if ocp.param_to_optimize[key]:
                nb_param = len(ocp.param_to_optimize[key])
                data_parameters[key] = np.array(V[offset : offset + nb_param])
                offset += nb_param

                if key == "time":
                    new_t = []
                    cmp = 0
                    for nlp in ocp.nlp:
                        if isinstance(nlp["tf"], MX):
                            new_t.append((0, data_parameters["time"][cmp, 0]))
                            cmp += 1
                        else:
                            new_t.append((0, nlp["tf"]))
                    for key_stat in data_states:
                        data_states[key_stat].set_time_per_phase(new_t)

        if integrate:
            data_states = Data._get_data_integrated_from_V(ocp, data_states, data_controls)

        if concatenate:
            data_states = Data._data_concatenated(data_states)
            data_controls = Data._data_concatenated(data_controls)

        if interpolate_nb_frames > 0:
            if integrate:
                raise RuntimeError("interpolate values are not compatible yet with integrated values")
            data_states = Data._get_data_interpolated_from_V(data_states, interpolate_nb_frames)

        out = []
        if get_states:
            out.append(data_states)
        if get_controls:
            out.append(data_controls)
        if get_parameters:
            out.append(data_parameters)
        if len(out) == 1:
            return out[0]
        else:
            return out

    @staticmethod
    def _get_phase_time(V, nlp):
        if isinstance(nlp["tf"], (int, float)):
            return 0, nlp["tf"]
        else:
            return 0, V[-1]

    @staticmethod
    def _get_data_integrated_from_V(ocp, data_states, data_controls):
        # Check if time is optimized
        time_is_optimized = False
        for nlp in ocp.nlp:
            if isinstance(nlp["tf"], MX):
                time_is_optimized = True
                break

        for idx_phase in range(ocp.nb_phases):
            dt = ocp.nlp[idx_phase]["dt"]
            nlp = ocp.nlp[idx_phase]
            for idx_node in reversed(range(ocp.nlp[idx_phase]["ns"])):
                x0 = Data._vertcat(data_states, list(nlp["has_states"].keys()), idx_phase, idx_node)
                p = Data._vertcat(data_controls, list(nlp["has_controls"].keys()), idx_phase, idx_node)
                if time_is_optimized:
                    # TODO: Allow integrate when optimizing time
                    xf_dof = x0
                else:
                    xf_dof = np.array(ocp.nlp[idx_phase]["dynamics"](x0=x0, p=p)["xf"])  # Integrate

                offset = 0
                for key in nlp["has_states"]:
                    data_states[key]._horzcat_node(
                        dt, xf_dof[offset : offset + nlp["has_states"][key]], idx_phase, idx_node
                    )
                    offset += nlp["has_states"][key]
        return data_states

    @staticmethod
    def _data_concatenated(data):
        for key in data:
            if data[key].has_same_nb_elements:
                data[key].phase = [
                    Data.Phase(
                        data[key].get_time_per_phase(concatenate=True), data[key].to_matrix(concatenate_phases=True)
                    )
                ]
            return data

    @staticmethod
    def _get_data_interpolated_from_V(data_states, nb_frames):
        for key in data_states:
            t = data_states[key].get_time_per_phase(concatenate=False)
            d = data_states[key].to_matrix(concatenate_phases=False)
            if not isinstance(d, (tuple, list)):
                t = [t]
                d = [d]

            for idx_phase in range(len(d)):
                t_phase = t[idx_phase]
                t_int = np.linspace(t_phase[0], t_phase[-1], nb_frames)
                x_phase = d[idx_phase]

                x_interpolate = np.ndarray((data_states[key].nb_elements, nb_frames))
                for j in range(data_states[key].nb_elements):
                    s = interpolate.splrep(t_phase, x_phase[j, :])
                    x_interpolate[j, :] = interpolate.splev(t_int, s)
                data_states[key].phase[idx_phase] = Data.Phase(t_int, x_interpolate)

        return data_states

    def _horzcat_node(self, dt, x_to_add, idx_phase, idx_node):
        self.phase[idx_phase].t = np.concatenate(
            (
                self.phase[idx_phase].t[: idx_node + 1],
                [self.phase[idx_phase].t[idx_node] + dt],
                self.phase[idx_phase].t[idx_node + 1 :],
            )
        )
        self.phase[idx_phase].node[idx_node] = np.concatenate((self.phase[idx_phase].node[idx_node], x_to_add), axis=1)

    @staticmethod
    def _get_phase(V_phase, var_size, nb_nodes, offset, nb_variables, duplicate_last_column):
        """
        Extracts variables from V.
        :param V_phase: numpy array : Extract of V for a phase.
        """
        array = np.ndarray((var_size, nb_nodes))
        for dof in range(var_size):
            array[dof, :] = V_phase[offset + dof :: nb_variables]

        if duplicate_last_column:
            return np.c_[array, array[:, -1]]
        else:
            return array

    @staticmethod
    def _vertcat(data, keys, phases=(), nodes=()):
        data_concat = data[keys[0]].to_matrix(phase_idx=phases, node_idx=nodes)
        for k in range(1, len(keys)):
            data_concat = np.concatenate((data_concat, data[keys[k]].to_matrix(phase_idx=phases, node_idx=nodes)))
        return data_concat

    def _append_phase(self, time, phase):
        time = np.linspace(time[0], time[1], len(phase[0]))
        self.phase.append(Data.Phase(time, phase))
        if self.nb_elements < 0:
            self.nb_elements = self.phase[-1].nb_elements

        if self.nb_elements != self.phase[-1].nb_elements:
            self.has_same_nb_elements = False<|MERGE_RESOLUTION|>--- conflicted
+++ resolved
@@ -62,44 +62,41 @@
             return t
         else:
             t = [self.phase[idx_phase].t for idx_phase in range_phases]
-            t_concat = []
-            for t_tp in t:
-                t_concat.extend(t_tp[:-1])
-            t_concat.extend([t[-1][-1]])
+            t_concat = np.array(t[0])
+            for t_idx in range(1, len(t)):
+                t_concat = np.concatenate((t_concat[:-1], t_concat[-1] + t[t_idx]))
             return np.array(t_concat)
 
     @staticmethod
-<<<<<<< HEAD
-    def get_data_from_V(
-        ocp,
-        V,
-        get_states=True,
-        get_controls=True,
-        get_parameters=False,
-        phase_idx=None,
-        integrate=False,
-        interpolate_nb_frames=-1,
-        concatenate=True,
-    ):
-=======
-    def get_data(ocp, V, phase_idx=None, integrate=False, interpolate_nb_frames=-1, concatenate=True):
-        data_states, data_controls = Data.get_data_object(
+    def get_data(ocp, V, get_states=True, get_controls=True, get_parameters=False,
+                 phase_idx=None, integrate=False, interpolate_nb_frames=-1, concatenate=True):
+        data_states, data_controls, data_parameters = Data.get_data_object(
             ocp, V, phase_idx, integrate, interpolate_nb_frames, concatenate
         )
 
-        data_states_out = {}
-        for key in data_states:
-            data_states_out[key] = data_states[key].to_matrix(concatenate_phases=False)
-
-        data_controls_out = {}
-        for key in data_controls:
-            data_controls_out[key] = data_controls[key].to_matrix(concatenate_phases=False)
-
-        return data_states_out, data_controls_out
+        out = []
+        if get_states:
+            data_states_out = {}
+            for key in data_states:
+                data_states_out[key] = data_states[key].to_matrix(concatenate_phases=False)
+            out.append(data_states_out)
+
+        if get_controls:
+            data_controls_out = {}
+            for key in data_controls:
+                data_controls_out[key] = data_controls[key].to_matrix(concatenate_phases=False)
+            out.append(data_controls_out)
+
+        if get_parameters:
+            out.append(data_parameters)
+
+        if len(out) == 1:
+            return out[0]
+        else:
+            return out
 
     @staticmethod
     def get_data_object(ocp, V, phase_idx=None, integrate=False, interpolate_nb_frames=-1, concatenate=True):
->>>>>>> 6a859d79
         V_array = np.array(V).squeeze()
 
         if phase_idx is None:
@@ -170,17 +167,7 @@
                 raise RuntimeError("interpolate values are not compatible yet with integrated values")
             data_states = Data._get_data_interpolated_from_V(data_states, interpolate_nb_frames)
 
-        out = []
-        if get_states:
-            out.append(data_states)
-        if get_controls:
-            out.append(data_controls)
-        if get_parameters:
-            out.append(data_parameters)
-        if len(out) == 1:
-            return out[0]
-        else:
-            return out
+        return data_states, data_controls, data_parameters
 
     @staticmethod
     def _get_phase_time(V, nlp):
@@ -227,7 +214,7 @@
                         data[key].get_time_per_phase(concatenate=True), data[key].to_matrix(concatenate_phases=True)
                     )
                 ]
-            return data
+        return data
 
     @staticmethod
     def _get_data_interpolated_from_V(data_states, nb_frames):
