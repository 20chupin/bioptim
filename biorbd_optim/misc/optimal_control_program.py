import os
import pickle
from copy import deepcopy
from math import inf

import biorbd
import casadi
from casadi import MX, vertcat, SX

from .__version__ import __version__
from .data import Data
from .enums import ControlType, OdeSolver, Solver
from .mapping import BidirectionalMapping
from .options_lists import OptionList
from .parameters import Parameters, ParameterList, ParameterOption
from .utils import check_version
from ..dynamics.problem import Problem
from ..dynamics.dynamics_type import DynamicsTypeList, DynamicsTypeOption
from ..gui.plot import CustomPlot
from ..interfaces.biorbd_interface import BiorbdInterface
from ..interfaces.integrator import RK4
from ..limits.constraints import ConstraintFunction, Constraint, ConstraintList, ConstraintOption
from ..limits.continuity import ContinuityFunctions, StateTransitionFunctions, StateTransitionList
from ..limits.objective_functions import Objective, ObjectiveFunction, ObjectiveList, ObjectiveOption
from ..limits.path_conditions import Bounds, BoundsList, BoundsOption
from ..limits.path_conditions import InitialConditions, InitialConditionsList, InitialConditionsOption
from ..limits.path_conditions import InterpolationType

check_version(biorbd, "1.3.5", "1.4.0")


class OptimalControlProgram:
    """
    Constructor calls __prepare_dynamics and __define_multiple_shooting_nodes methods.

    To solve problem you have to call : OptimalControlProgram().solve()
    """

    def __init__(
        self,
        biorbd_model,
        dynamics_type,
        number_shooting_points,
        phase_time,
        X_init,
        U_init,
        X_bounds,
        U_bounds,
        objective_functions=ObjectiveList(),
        constraints=ConstraintList(),
        parameters=ParameterList(),
        external_forces=(),
        ode_solver=OdeSolver.RK,
        nb_integration_steps=5,
        control_type=ControlType.CONSTANT,
        all_generalized_mapping=None,
        q_mapping=None,
        q_dot_mapping=None,
        tau_mapping=None,
        plot_mappings=None,
        state_transitions=StateTransitionList(),
        nb_threads=1,
        use_SX=False,
    ):
        """
        Prepare CasADi to solve a problem, defines some parameters, dynamic problem and ode solver.
        Defines also all constraints including continuity constraints.
        Defines the sum of all objective functions weight.

        :param biorbd_model: Biorbd model loaded from the biorbd.Model() function.
        :param dynamics_type: A selected method handler of the class dynamics.Dynamics.
        :param number_shooting_points: Subdivision number. (integer)
        :param phase_time: Simulation time in seconds. (float)
        :param X_init: States initial guess. (MX.sym from CasADi)
        :param U_init: Controls initial guess. (MX.sym from CasADi)
        :param X_bounds: States upper and lower bounds. (Instance of the class Bounds)
        :param U_bounds: Controls upper and lower bounds. (Instance of the class Bounds)
        :param objective_functions: Tuple of tuple of objectives functions handler's and weights.
        :param constraints: Tuple of constraints, instant (which node(s)) and tuple of geometric structures used.
        :param external_forces: Tuple of external forces.
        :param ode_solver: Name of chosen ode solver to use. (OdeSolver.COLLOCATION, OdeSolver.RK, OdeSolver.CVODES or
        OdeSolver.NO_SOLVER)
        :param all_generalized_mapping: States and controls mapping. (Instance of class Mapping)
        :param q_mapping: Generalized coordinates position states mapping. (Instance of class Mapping)
        :param q_dot_mapping: Generalized coordinates velocity states mapping. (Instance of class Mapping)
        :param tau_mapping: Torque controls mapping. (Instance of class Mapping)
        :param plot_mappings: Plot mapping. (Instance of class Mapping)
        :param state_transitions: State transitions (as a constraint, or an objective if there is a weight higher
        than zero)
        :param nb_threads: Number of threads used for the resolution of the problem. Default: not parallelized (integer)
        """

        if isinstance(biorbd_model, str):
            biorbd_model = [biorbd.Model(biorbd_model)]
        elif isinstance(biorbd_model, biorbd.biorbd.Model):
            biorbd_model = [biorbd_model]
        elif isinstance(biorbd_model, (list, tuple)):
            biorbd_model = [biorbd.Model(m) if isinstance(m, str) else m for m in biorbd_model]
        else:
            raise RuntimeError("biorbd_model must either be a string or an instance of biorbd.Model()")
        self.version = {"casadi": casadi.__version__, "biorbd": biorbd.__version__, "biorbd_optim": __version__}
        self.nb_phases = len(biorbd_model)

        biorbd_model_path = [m.path().relativePath().to_string() for m in biorbd_model]
        self.original_values = {
            "biorbd_model": biorbd_model_path,
            "dynamics_type": dynamics_type,
            "number_shooting_points": number_shooting_points,
            "phase_time": phase_time,
            "X_init": X_init,
            "U_init": U_init,
            "X_bounds": X_bounds,
            "U_bounds": U_bounds,
            "objective_functions": ObjectiveList(),
            "constraints": ConstraintList(),
            "parameters": ParameterList(),
            "external_forces": external_forces,
            "ode_solver": ode_solver,
            "nb_integration_steps": nb_integration_steps,
            "control_type": control_type,
            "all_generalized_mapping": all_generalized_mapping,
            "q_mapping": q_mapping,
            "q_dot_mapping": q_dot_mapping,
            "tau_mapping": tau_mapping,
            "plot_mappings": plot_mappings,
            "state_transitions": state_transitions,
            "nb_threads": nb_threads,
            "use_SX": use_SX,
        }

        # Check integrity of arguments
        if not isinstance(nb_threads, int) or isinstance(nb_threads, bool) or nb_threads < 1:
            raise RuntimeError("nb_threads should be a positive integer greater or equal than 1")

        if isinstance(dynamics_type, DynamicsTypeOption):
            dynamics_type_tp = DynamicsTypeList()
            dynamics_type_tp.add(dynamics_type)
            dynamics_type = dynamics_type_tp
        elif not isinstance(dynamics_type, DynamicsTypeList):
            raise RuntimeError("dynamics_type should be a DynamicsTypeOption or a DynamicsTypeList")

        ns = number_shooting_points
        if not isinstance(ns, int) or ns < 2:
            if isinstance(ns, (tuple, list)):
                if sum([True for i in ns if not isinstance(i, int) and not isinstance(i, bool)]) != 0:
                    raise RuntimeError(
                        "number_shooting_points should be a positive integer (or a list of) greater or equal than 2"
                    )
            else:
                raise RuntimeError(
                    "number_shooting_points should be a positive integer (or a list of) greater or equal than 2"
                )
        nstep = nb_integration_steps
        if not isinstance(nstep, int) or isinstance(nstep, bool) or nstep < 1:
            raise RuntimeError("nb_integration_steps should be a positive integer greater or equal than 1")

        if not isinstance(phase_time, (int, float)):
            if isinstance(phase_time, (tuple, list)):
                if sum([True for i in phase_time if not isinstance(i, (int, float))]) != 0:
                    raise RuntimeError("phase_time should be a number or a list of number")
            else:
                raise RuntimeError("phase_time should be a number or a list of number")

        if isinstance(X_init, InitialConditionsOption):
            X_init_tp = InitialConditionsList()
            X_init_tp.add(X_init)
            X_init = X_init_tp
        elif not isinstance(X_init, InitialConditionsList):
            raise RuntimeError("X_init should be built from a InitialConditionsOption or InitialConditionsList")

        if isinstance(U_init, InitialConditionsOption):
            U_init_tp = InitialConditionsList()
            U_init_tp.add(U_init)
            U_init = U_init_tp
        elif not isinstance(U_init, InitialConditionsList):
            raise RuntimeError("U_init should be built from a InitialConditionsOption or InitialConditionsList")

        if isinstance(X_bounds, BoundsOption):
            X_bounds_tp = BoundsList()
            X_bounds_tp.add(X_bounds)
            X_bounds = X_bounds_tp
        elif not isinstance(X_bounds, BoundsList):
            raise RuntimeError("X_bounds should be built from a BoundOption or a BoundsList")

        if isinstance(U_bounds, BoundsOption):
            U_bounds_tp = BoundsList()
            U_bounds_tp.add(U_bounds)
            U_bounds = U_bounds_tp
        elif not isinstance(U_bounds, BoundsList):
            raise RuntimeError("U_bounds should be built from a BoundOption or a BoundsList")

        if isinstance(objective_functions, ObjectiveOption):
            objective_functions_tp = ObjectiveList()
            objective_functions_tp.add(objective_functions)
            objective_functions = objective_functions_tp
        elif not isinstance(objective_functions, ObjectiveList):
            raise RuntimeError("objective_functions should be built from an ObjectiveOption or ObjectiveList")

        if isinstance(constraints, ConstraintOption):
            constraints_tp = ConstraintList()
            constraints_tp.add(constraints)
            constraints = constraints_tp
        elif not isinstance(constraints, ConstraintList):
            raise RuntimeError("constraints should be built from an ConstraintOption or ConstraintList")

        if not isinstance(parameters, ParameterList):
            raise RuntimeError("parameters should be built from an ParameterList")

        if not isinstance(state_transitions, StateTransitionList):
            raise RuntimeError("state_transitions should be built from an StateTransitionList")

        if not isinstance(ode_solver, OdeSolver):
            raise RuntimeError("ode_solver should be built an instance of OdeSolver")

        if not isinstance(use_SX, bool):
            raise RuntimeError("use_SX should be a bool")

        # Declare optimization variables
        self.J = []
        self.g = []
        self.g_bounds = []
        self.V = []
        self.V_bounds = Bounds(interpolation=InterpolationType.CONSTANT)
        self.V_init = InitialConditions(interpolation=InterpolationType.CONSTANT)
        self.param_to_optimize = {}

        # nlp is the core of a phase
        self.nlp = [{} for _ in range(self.nb_phases)]
        self.__add_to_nlp("model", biorbd_model, False)
        self.__add_to_nlp("phase_idx", [i for i in range(self.nb_phases)], False)

        # Type of CasADi graph
        if use_SX:
            self.CX = SX
        else:
            self.CX = MX

        # Define some aliases
        self.__add_to_nlp("ns", number_shooting_points, False)
        for nlp in self.nlp:
            if nlp["ns"] < 1:
                raise RuntimeError("Number of shooting points must be at least 1")
        self.initial_phase_time = phase_time
        phase_time, initial_time_guess, time_min, time_max = self.__init_phase_time(
            phase_time, objective_functions, constraints
        )
        self.__add_to_nlp("tf", phase_time, False)
        self.__add_to_nlp("t0", [0] + [nlp["tf"] for i, nlp in enumerate(self.nlp) if i != len(self.nlp) - 1], False)
        self.__add_to_nlp("dt", [self.nlp[i]["tf"] / max(self.nlp[i]["ns"], 1) for i in range(self.nb_phases)], False)
        self.nb_threads = nb_threads
        self.__add_to_nlp("nb_threads", nb_threads, True)
        self.solver_type = Solver.NONE
        self.solver = None

        # External forces
        if external_forces != ():
            external_forces = BiorbdInterface.convert_array_to_external_forces(external_forces)
            self.__add_to_nlp("external_forces", external_forces, False)

        # Compute problem size
        if all_generalized_mapping is not None:
            if q_mapping is not None or q_dot_mapping is not None or tau_mapping is not None:
                raise RuntimeError("all_generalized_mapping and a specified mapping cannot be used alongside")
            q_mapping = q_dot_mapping = tau_mapping = all_generalized_mapping
        self.__add_to_nlp("q_mapping", q_mapping, q_mapping is None, BidirectionalMapping)
        self.__add_to_nlp("q_dot_mapping", q_dot_mapping, q_dot_mapping is None, BidirectionalMapping)
        self.__add_to_nlp("tau_mapping", tau_mapping, tau_mapping is None, BidirectionalMapping)
        plot_mappings = plot_mappings if plot_mappings is not None else {}
        reshaped_plot_mappings = []
        for i in range(self.nb_phases):
            reshaped_plot_mappings.append({})
            for key in plot_mappings:
                reshaped_plot_mappings[i][key] = plot_mappings[key][i]
        self.__add_to_nlp("plot_mappings", reshaped_plot_mappings, False)

        # Prepare the parameters to optimize
        self.state_transitions = []
        if len(parameters) > 0:
            self.update_parameters(parameters)

        # Declare the time to optimize
        self.__define_variable_time(initial_time_guess, time_min, time_max)

        # Prepare path constraints and dynamics of the program
        self.__add_to_nlp("X_bounds", X_bounds, False)
        self.__add_to_nlp("U_bounds", U_bounds, False)
        self.__add_to_nlp("dynamics_type", dynamics_type, False)
        self.__add_to_nlp("ode_solver", ode_solver, True)
        self.__add_to_nlp("control_type", control_type, True)
        for i in range(self.nb_phases):
            self.__initialize_nlp(self.nlp[i])
            Problem.initialize(self, self.nlp[i])
        for i in range(self.nb_phases):
            self.nlp[i]["X_bounds"].check_and_adjust_dimensions(self.nlp[i]["nx"], self.nlp[i]["ns"])
            if self.nlp[i]["control_type"] == ControlType.CONSTANT:
                self.nlp[i]["U_bounds"].check_and_adjust_dimensions(self.nlp[i]["nu"], self.nlp[i]["ns"] - 1)
            elif self.nlp[i]["control_type"] == ControlType.LINEAR_CONTINUOUS:
                self.nlp[i]["U_bounds"].check_and_adjust_dimensions(self.nlp[i]["nu"], self.nlp[i]["ns"])
            else:
                raise NotImplementedError(f"Plotting {self.nlp[i]['control_type']} is not implemented yet")

        # Prepare initial guesses
        self.__add_to_nlp("X_init", X_init, False)
        self.__add_to_nlp("U_init", U_init, False)
        for i in range(self.nb_phases):
            self.nlp[i]["X_init"].check_and_adjust_dimensions(self.nlp[i]["nx"], self.nlp[i]["ns"])
            if self.nlp[i]["control_type"] == ControlType.CONSTANT:
                self.nlp[i]["U_init"].check_and_adjust_dimensions(self.nlp[i]["nu"], self.nlp[i]["ns"] - 1)
            elif self.nlp[i]["control_type"] == ControlType.LINEAR_CONTINUOUS:
                self.nlp[i]["U_init"].check_and_adjust_dimensions(self.nlp[i]["nu"], self.nlp[i]["ns"])
            else:
                raise NotImplementedError(f"Plotting {self.nlp[i]['control_type']} is not implemented yet")

        # Variables and constraint for the optimization program
        for i in range(self.nb_phases):
            self.__define_multiple_shooting_nodes_per_phase(self.nlp[i], i)

        # Define dynamic problem
        self.__add_to_nlp(
            "nb_integration_steps", nb_integration_steps, True
        )  # Number of steps of integration (for now only RK4 steps are implemented)
        for i in range(self.nb_phases):
            if self.nlp[0]["nx"] != self.nlp[i]["nx"] or self.nlp[0]["nu"] != self.nlp[i]["nu"]:
                raise RuntimeError("Dynamics with different nx or nu is not supported yet")
            self.__prepare_dynamics(self.nlp[i])

        # Prepare phase transitions (Reminder, it is important that parameters are declared
        # before, otherwise they will erase the state_transitions)
        self.state_transitions = StateTransitionFunctions.prepare_state_transitions(self, state_transitions)

        # Inner- and inter-phase continuity
        ContinuityFunctions.continuity(self)

        # Prepare constraints
        self.update_constraints(constraints)

        # Prepare objectives
        self.update_objectives(objective_functions)

    def __initialize_nlp(self, nlp):
        """Start with an empty non linear problem"""
        nlp["nbQ"] = 0
        nlp["nbQdot"] = 0
        nlp["nbTau"] = 0
        nlp["nbMuscle"] = 0
        nlp["plot"] = {}
        nlp["var_states"] = {}
        nlp["var_controls"] = {}
        nlp["CX"] = self.CX
        nlp["x"] = nlp["CX"]()
        nlp["u"] = nlp["CX"]()
        nlp["J"] = []
        nlp["g"] = []
        nlp["g_bounds"] = []
        nlp["casadi_func"] = {}

    def __add_to_nlp(self, param_name, param, duplicate_if_size_is_one, _type=None):
        """Adds coupled parameters to the non linear problem"""
        if isinstance(param, (list, tuple)):
            if len(param) != self.nb_phases:
                raise RuntimeError(
                    f"{param_name} size({len(param)}) does not correspond to the number of phases({self.nb_phases})."
                )
            else:
                for i in range(self.nb_phases):
                    self.nlp[i][param_name] = param[i]
        elif isinstance(param, OptionList):
            if len(param) == self.nb_phases:
                for i in range(self.nb_phases):
                    self.nlp[i][param_name] = param[i]
            else:
                if len(param) == 1 and duplicate_if_size_is_one:
                    for i in range(self.nb_phases):
                        self.nlp[i][param_name] = param[0]
                else:
                    raise RuntimeError(
                        f"{param_name} size({len(param)}) does not correspond "
                        f"to the number of phases({self.nb_phases})."
                    )
        else:
            if self.nb_phases == 1:
                self.nlp[0][param_name] = param
            else:
                if duplicate_if_size_is_one:
                    for i in range(self.nb_phases):
                        self.nlp[i][param_name] = param
                else:
                    raise RuntimeError(f"{param_name} must be a list or tuple when number of phase is not equal to 1")

        if _type is not None:
            for nlp in self.nlp:
                if nlp[param_name] is not None and not isinstance(nlp[param_name], _type):
                    raise RuntimeError(f"Parameter {param_name} must be a {str(_type)}")

    def __prepare_dynamics(self, nlp):
        """
        Builds CasaDI dynamics function.
        :param nlp: The nlp problem
        """

        ode_opt = {"t0": 0, "tf": nlp["dt"]}
        if nlp["ode_solver"] == OdeSolver.COLLOCATION or nlp["ode_solver"] == OdeSolver.RK:
            ode_opt["number_of_finite_elements"] = nlp["nb_integration_steps"]

        dynamics = nlp["dynamics_func"]
        ode = {"x": nlp["x"], "p": nlp["u"], "ode": dynamics(nlp["x"], nlp["u"], nlp["p"])}
        nlp["dynamics"] = []
        nlp["par_dynamics"] = {}
        if nlp["ode_solver"] == OdeSolver.RK:
            ode_opt["model"] = nlp["model"]
            ode_opt["param"] = nlp["p"]
            ode_opt["CX"] = nlp["CX"]
            ode_opt["idx"] = 0
            ode["ode"] = dynamics
            ode_opt["control_type"] = nlp["control_type"]
            if "external_forces" in nlp:
                for idx in range(len(nlp["external_forces"])):
                    ode_opt["idx"] = idx
                    nlp["dynamics"].append(RK4(ode, ode_opt))
            else:
                if self.nb_threads > 1 and nlp["control_type"] == ControlType.LINEAR_CONTINUOUS:
                    raise RuntimeError("Piece-wise linear continuous controls cannot be used with multiple threads")
                nlp["dynamics"].append(RK4(ode, ode_opt))
        elif nlp["ode_solver"] == OdeSolver.COLLOCATION:
            if not isinstance(self.CX(), MX):
                raise RuntimeError("COLLOCATION integrator can only be used with MX graphs")
            if len(self.param_to_optimize) != 0:
                raise RuntimeError("COLLOCATION cannot be used while optimizing parameters")
            if "external_forces" in nlp:
                raise RuntimeError("COLLOCATION cannot be used with external_forces")
            if nlp["control_type"] == ControlType.LINEAR_CONTINUOUS:
                raise RuntimeError("COLLOCATION cannot be used with piece-wise linear controls (only RK4)")
            nlp["dynamics"].append(casadi.integrator("integrator", "collocation", ode, ode_opt))
        elif nlp["ode_solver"] == OdeSolver.CVODES:
            if not isinstance(self.CX(), MX):
                raise RuntimeError("CVODES integrator can only be used with MX graphs")
            if len(self.param_to_optimize) != 0:
                raise RuntimeError("CVODES cannot be used while optimizing parameters")
            if "external_forces" in nlp:
                raise RuntimeError("CVODES cannot be used with external_forces")
            if nlp["control_type"] == ControlType.LINEAR_CONTINUOUS:
                raise RuntimeError("CVODES cannot be used with piece-wise linear controls (only RK4)")
            nlp["dynamics"].append(casadi.integrator("integrator", "cvodes", ode, ode_opt))

        if len(nlp["dynamics"]) == 1:
            if self.nb_threads > 1:
                nlp["par_dynamics"] = nlp["dynamics"][0].map(nlp["ns"], "thread", self.nb_threads)
            nlp["dynamics"] = nlp["dynamics"] * nlp["ns"]

    def __define_multiple_shooting_nodes_per_phase(self, nlp, idx_phase):
        """
        For each node, puts X_bounds and U_bounds in V_bounds.
        Links X and U with V.
        :param nlp: The non linear problem.
        :param idx_phase: Index of the phase. (integer)
        """

        V = []
        X = []
        U = []

        if nlp["control_type"] == ControlType.CONSTANT:
            nV = nlp["nx"] * (nlp["ns"] + 1) + nlp["nu"] * nlp["ns"]
        elif nlp["control_type"] == ControlType.LINEAR_CONTINUOUS:
            nV = (nlp["nx"] + nlp["nu"]) * (nlp["ns"] + 1)
        else:
            raise NotImplementedError(f"Multiple shooting problem not implemented yet for {nlp['control_type']}")
        V_bounds = Bounds([0] * nV, [0] * nV, interpolation=InterpolationType.CONSTANT)
        V_init = InitialConditions([0] * nV, interpolation=InterpolationType.CONSTANT)

        offset = 0
        for k in range(nlp["ns"] + 1):
            X_ = nlp["CX"].sym("X_" + str(idx_phase) + "_" + str(k), nlp["nx"])
            X.append(X_)
            V_bounds.min[offset : offset + nlp["nx"], 0] = nlp["X_bounds"].min.evaluate_at(shooting_point=k)
            V_bounds.max[offset : offset + nlp["nx"], 0] = nlp["X_bounds"].max.evaluate_at(shooting_point=k)
            V_init.init[offset : offset + nlp["nx"], 0] = nlp["X_init"].init.evaluate_at(shooting_point=k)
            offset += nlp["nx"]
            V = vertcat(V, X_)

            if nlp["control_type"] != ControlType.CONSTANT or (
                nlp["control_type"] == ControlType.CONSTANT and k != nlp["ns"]
            ):
                U_ = nlp["CX"].sym("U_" + str(idx_phase) + "_" + str(k), nlp["nu"], 1)
                U.append(U_)
                V_bounds.min[offset : offset + nlp["nu"], 0] = nlp["U_bounds"].min.evaluate_at(shooting_point=k)
                V_bounds.max[offset : offset + nlp["nu"], 0] = nlp["U_bounds"].max.evaluate_at(shooting_point=k)
                V_init.init[offset : offset + nlp["nu"], 0] = nlp["U_init"].init.evaluate_at(shooting_point=k)
                offset += nlp["nu"]
                V = vertcat(V, U_)

        V_bounds.check_and_adjust_dimensions(nV, 1)
        V_init.check_and_adjust_dimensions(nV, 1)

        nlp["X"] = X
        nlp["U"] = U
        self.V = vertcat(self.V, V)

        self.V_bounds.concatenate(V_bounds)
        self.V_init.concatenate(V_init)

    def __init_phase_time(self, phase_time, objective_functions, constraints):
        """
        Initializes phase time bounds and guess.
        Defines the objectives for each phase.
        :param phase_time: Phases duration. (list of floats)?
        :param objective_functions: Instance of class ObjectiveFunction.
        :param constraints: Instance of class ConstraintFunction.
        :return: phase_time -> Phases duration. (list) , initial_time_guess -> Initial guess on the duration of the
        phases. (list), time_min -> Minimal bounds on the duration of the phases. (list)  and time_max -> Maximal
        bounds on the duration of the phases. (list)
        """
        if isinstance(phase_time, (int, float)):
            phase_time = [phase_time]
        phase_time = list(phase_time)
        initial_time_guess, time_min, time_max = [], [], []
        has_penalty = self.__define_parameters_phase_time(
            objective_functions, initial_time_guess, phase_time, time_min, time_max
        )
        self.__define_parameters_phase_time(
            constraints, initial_time_guess, phase_time, time_min, time_max, has_penalty=has_penalty
        )
        return phase_time, initial_time_guess, time_min, time_max

    def __define_parameters_phase_time(
        self, penalty_functions, initial_time_guess, phase_time, time_min, time_max, has_penalty=None
    ):
        if has_penalty is None:
            has_penalty = [False] * self.nb_phases

        for i, penalty_functions_phase in enumerate(penalty_functions):
            for pen_fun in penalty_functions_phase:
                if not pen_fun:
                    continue
                if (
                    pen_fun.type == Objective.Mayer.MINIMIZE_TIME
                    or pen_fun.type == Objective.Lagrange.MINIMIZE_TIME
                    or pen_fun.type == Constraint.TIME_CONSTRAINT
                ):
                    if has_penalty[i]:
                        raise RuntimeError("Time constraint/objective cannot declare more than once")
                    has_penalty[i] = True

                    initial_time_guess.append(phase_time[i])
                    phase_time[i] = self.CX.sym(f"time_phase_{i}", 1, 1)
                    if pen_fun.type.get_type() == ConstraintFunction:
                        time_min.append(pen_fun.minimum if pen_fun.minimum else 0)
                        time_max.append(pen_fun.maximum if pen_fun.maximum else inf)
                    else:
                        time_min.append(pen_fun.params["minimum"] if "minimum" in pen_fun.params else 0)
                        time_max.append(pen_fun.params["maximum"] if "maximum" in pen_fun.params else inf)
        return has_penalty

    def __define_variable_time(self, initial_guess, minimum, maximum):
        """
        For each variable time, sets initial guess and bounds.
        :param initial_guess: The initial values taken from the phase_time vector
        :param minimum: variable time minimums as set by user (default: 0)
        :param maximum: variable time maximums as set by user (default: inf)
        """
        i = 0
        for nlp in self.nlp:
            if isinstance(nlp["tf"], self.CX):
                time_bounds = Bounds(minimum[i], maximum[i], interpolation=InterpolationType.CONSTANT)
                time_init = InitialConditions(initial_guess[i])
                Parameters._add_to_v(self, "time", 1, None, time_bounds, time_init, nlp["tf"])
                i += 1

    def update_objectives(self, new_objective_function):
        if isinstance(new_objective_function, ObjectiveOption):
            self._modify_penalty(new_objective_function, "objective_functions")

        elif isinstance(new_objective_function, ObjectiveList):
            for objective_in_phase in new_objective_function:
                for objective in objective_in_phase:
                    self._modify_penalty(objective, "objective_functions")

        else:
            raise RuntimeError("new_objective_function must be a ObjectiveOption or an ObjectiveList")

    def update_constraints(self, new_constraint):
        if isinstance(new_constraint, ConstraintOption):
            self._modify_penalty(new_constraint, "constraints")

        elif isinstance(new_constraint, ConstraintList):
            for constraints_in_phase in new_constraint:
                for constraint in constraints_in_phase:
                    self._modify_penalty(constraint, "constraints")

        else:
            raise RuntimeError("new_constraint must be a ConstraintOption or a ConstraintList")

    def update_parameters(self, new_parameters):
        if isinstance(new_parameters, ParameterOption):
            self._modify_penalty(new_parameters, "parameters")

        elif isinstance(new_parameters, ParameterList):
            for parameters_in_phase in new_parameters:
                for parameter in parameters_in_phase:
                    self._modify_penalty(parameter, "parameters")

        else:
            raise RuntimeError("new_parameter must be a ParameterOption or a ParameterList")

    def _modify_penalty(self, new_penalty, penalty_name):
        """
        Modification of a penalty (constraint or objective)
        :param new_penalty: Penalty to keep after the modification.
        :param penalty: Index of the penalty to be modified. (integer)
        :param phase_idx: Index of the phase in which the penalty will be modified. (integer)
        :param penalty_name: Name of the penalty to modify. (string)
        """
        if not new_penalty:
            return
        phase_idx = new_penalty.phase

        # Copy to self.original_values so it can be save/load
        self.original_values[penalty_name].add(deepcopy(new_penalty))

        if penalty_name == "objective_functions":
            ObjectiveFunction.add_or_replace(self, self.nlp[phase_idx], new_penalty)
        elif penalty_name == "constraints":
            ConstraintFunction.add_or_replace(self, self.nlp[phase_idx], new_penalty)
        elif penalty_name == "parameters":
            Parameters.add_or_replace(self, new_penalty)
        else:
            raise RuntimeError("Unrecognized penalty")

    def add_plot(self, fig_name, update_function, phase_number=-1, **parameters):
        """
        Adds plots to show the result of the optimization
        :param fig_name: Name of the figure (string)
        :param update_function: Function to be plotted. (string) ???
        :param phase_number: Phase to be plotted. (integer)
        """
        if "combine_to" in parameters:
            raise RuntimeError(
                "'combine_to' cannot be specified in add_plot, please use same 'fig_name' to combine plots"
            )

        # --- Solve the program --- #
        if len(self.nlp) == 1:
            phase_number = 0
        else:
            if phase_number < 0:
                raise RuntimeError("phase_idx must be specified for multiphase OCP")
        nlp = self.nlp[phase_number]
        custom_plot = CustomPlot(update_function, **parameters)

        if fig_name in nlp["plot"]:
            # Make sure we add a unique name in the dict
            custom_plot.combine_to = fig_name

            if fig_name:
                cmp = 0
                while True:
                    plot_name = f"{fig_name}_{cmp}"
                    if plot_name not in nlp["plot"]:
                        break
                    cmp += 1
        else:
            plot_name = fig_name

        nlp["plot"][plot_name] = custom_plot

    def solve(
        self,
        solver=Solver.IPOPT,
        show_online_optim=False,
        return_iterations=False,
        return_objectives=False,
        solver_options={},
    ):
        """
        Gives to CasADi states, controls, constraints, sum of all objective functions and theirs bounds.
        Gives others parameters to control how solver works.
        :param solver: Name of the solver to use during the optimization. (string)
        :param show_online_optim: if True, optimization process is graphed in realtime. (bool)
        :param options_ipopt: See Ippot documentation for options. (dictionary)
        :return: Solution of the problem. (dictionary)
        """

        if return_iterations and not show_online_optim:
            raise RuntimeError("return_iterations without show_online_optim is not implemented yet.")

        if solver == Solver.IPOPT and self.solver_type != Solver.IPOPT:
            from ..interfaces.ipopt_interface import IpoptInterface

            self.solver = IpoptInterface(self)

        elif solver == Solver.ACADOS and self.solver_type != Solver.ACADOS:
            from ..interfaces.acados_interface import AcadosInterface

            self.solver = AcadosInterface(self, **solver_options)

        elif self.solver_type == Solver.NONE:
            raise RuntimeError("Solver not specified")
        self.solver_type = solver

        if show_online_optim:
            self.solver.online_optim(self)
            if return_iterations:
                self.solver.start_get_iterations()

        self.solver.configure(solver_options)
        self.solver.solve()

        if return_iterations:
            self.solver.finish_get_iterations()

        if return_objectives:
            self.solver.get_objective_values()

        return self.solver.get_optimized_value()

    def save(self, sol, file_path, sol_iterations=None):
        """
        :param sol: Solution of the optimization returned by CasADi.
        :param file_path: Path of the file where the solution is saved. (string)
        :param sol_iterations: The solutions for each iteration
        Saves results of the optimization into a .bo file
        """
        _, ext = os.path.splitext(file_path)
        if ext == "":
            file_path = file_path + ".bo"
        elif ext != ".bo":
            raise RuntimeError(f"Incorrect extension({ext}), it should be (.bo) or (.bob) if you use save_get_data.")
<<<<<<< HEAD
        dico = {"ocp_initilializer": self.original_values, "sol": sol, "versions": self.version}
        if sol_iterations is not None:
            dico["sol_iterations"] = sol_iterations
=======
        dict = {"ocp_initializer": self.original_values, "sol": sol, "versions": self.version}

        if sol_iterations != None:
            dict["sol_iterations"] = sol_iterations
>>>>>>> d796adf5

        OptimalControlProgram._save_with_pickle(dico, file_path)

    def save_get_data(self, sol, file_path, sol_iterations=None, **parameters):
        _, ext = os.path.splitext(file_path)
        if ext == "":
            file_path = file_path + ".bob"
        elif ext != ".bob":
            raise RuntimeError(f"Incorrect extension({ext}), it should be (.bob) or (.bo) if you use save.")
        dico = {"data": Data.get_data(self, sol["x"], **parameters)}
        if sol_iterations is not None:
            get_data_sol_iterations = []
            for sol_iter in sol_iterations:
                get_data_sol_iterations.append(Data.get_data(self, sol_iter, **parameters))
            dico["sol_iterations"] = get_data_sol_iterations

        OptimalControlProgram._save_with_pickle(dico, file_path)

    @staticmethod
    def _save_with_pickle(dico, file_path):
        directory, _ = os.path.split(file_path)
        if directory != "" and not os.path.isdir(directory):
            os.makedirs(directory)

        with open(file_path, "wb") as file:
            pickle.dump(dico, file)

    @staticmethod
    def load(file_path):
        """
        Loads results of a previous optimization from a .bo file
        :param file_path: Path of the file where the solution is saved. (string)
        :return: ocp -> Optimal control program. (instance of OptimalControlProgram class) and
        sol -> Solution of the optimization. (dictionary)
        """
        with open(file_path, "rb") as file:
            data = pickle.load(file)
            ocp = OptimalControlProgram(**data["ocp_initializer"])
            for key in data["versions"].keys():
                if data["versions"][key] != ocp.version[key]:
                    raise RuntimeError(
                        f"Version of {key} from file ({data['versions'][key]}) is not the same as the "
                        f"installed version ({ocp.version[key]})"
                    )
            out = [ocp, data["sol"]]
            if "sol_iterations" in data.keys():
                out.append(data["sol_iterations"])
        return out

    @staticmethod
    def read_information(file_path):
        with open(file_path, "rb") as file:
            data = pickle.load(file)
            original_values = data["ocp_initializer"]
            print("****************************** Informations ******************************")
            for key in original_values.keys():
                if key not in ["X_init", "U_init", "X_bounds", "U_bounds"]:
                    print(f"{key} : ")
                    OptimalControlProgram._deep_print(original_values[key])
                    print("")

    @staticmethod
    def _deep_print(elem, label=""):
        if isinstance(elem, (list, tuple)):
            for k in range(len(elem)):
                OptimalControlProgram._deep_print(elem[k])
                if k != len(elem) - 1:
                    print("")
        elif isinstance(elem, dict):
            for key in elem.keys():
                OptimalControlProgram._deep_print(elem[key], label=key)
        else:
            if label == "":
                print(f"   {elem}")
            else:
                print(f"   [{label}] = {elem}")<|MERGE_RESOLUTION|>--- conflicted
+++ resolved
@@ -725,16 +725,9 @@
             file_path = file_path + ".bo"
         elif ext != ".bo":
             raise RuntimeError(f"Incorrect extension({ext}), it should be (.bo) or (.bob) if you use save_get_data.")
-<<<<<<< HEAD
         dico = {"ocp_initilializer": self.original_values, "sol": sol, "versions": self.version}
         if sol_iterations is not None:
             dico["sol_iterations"] = sol_iterations
-=======
-        dict = {"ocp_initializer": self.original_values, "sol": sol, "versions": self.version}
-
-        if sol_iterations != None:
-            dict["sol_iterations"] = sol_iterations
->>>>>>> d796adf5
 
         OptimalControlProgram._save_with_pickle(dico, file_path)
 
