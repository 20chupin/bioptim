--- conflicted
+++ resolved
@@ -27,10 +27,7 @@
         :param nlp: An OptimalControlProgram class.
         """
         nlp["dynamics_func"] = Dynamics.forward_dynamics_torque_driven_with_contact
-<<<<<<< HEAD
         nlp["contact_forces_func"] = Dynamics.forces_from_forward_dynamics_with_contact
-=======
->>>>>>> fe4c8ff5
         ProblemType.__configure_torque_driven(nlp)
 
     @staticmethod
