--- conflicted
+++ resolved
@@ -43,22 +43,11 @@
     dynamics.add(DynamicsType.TORQUE_DRIVEN)
 
     # Constraints
-<<<<<<< HEAD
-    constraints = (
-        (
-            {"type": Constraint.ALIGN_MARKERS, "instant": Instant.START, "first_marker_idx": 0, "second_marker_idx": 1},
-            {"type": Constraint.ALIGN_MARKERS, "instant": Instant.END, "first_marker_idx": 0, "second_marker_idx": 2},
-        ),
-        ({"type": Constraint.ALIGN_MARKERS, "instant": Instant.END, "first_marker_idx": 0, "second_marker_idx": 1},),
-        ({"type": Constraint.ALIGN_MARKERS, "instant": Instant.END, "first_marker_idx": 0, "second_marker_idx": 2},),
-    )
-=======
     constraints = ConstraintList()
     constraints.add(Constraint.ALIGN_MARKERS, instant=Instant.START, first_marker_idx=0, second_marker_idx=1, phase=0)
     constraints.add(Constraint.ALIGN_MARKERS, instant=Instant.END, first_marker_idx=0, second_marker_idx=2, phase=0)
     constraints.add(Constraint.ALIGN_MARKERS, instant=Instant.END, first_marker_idx=0, second_marker_idx=1, phase=1)
     constraints.add(Constraint.ALIGN_MARKERS, instant=Instant.END, first_marker_idx=0, second_marker_idx=2, phase=2)
->>>>>>> d162f6f8
 
     # Path constraint
     x_bounds = BoundsList()
@@ -82,20 +71,6 @@
     x_init.add([0] * (biorbd_model[0].nbQ() + biorbd_model[0].nbQdot()))
 
     # Define control path constraint
-<<<<<<< HEAD
-    U_bounds = [
-        Bounds(
-            [torque_min] * biorbd_model[0].nbGeneralizedTorque(), [torque_max] * biorbd_model[0].nbGeneralizedTorque()
-        ),
-        Bounds(
-            [torque_min] * biorbd_model[0].nbGeneralizedTorque(), [torque_max] * biorbd_model[0].nbGeneralizedTorque()
-        ),
-        Bounds(
-            [torque_min] * biorbd_model[0].nbGeneralizedTorque(), [torque_max] * biorbd_model[0].nbGeneralizedTorque()
-        ),
-    ]
-    U_init = InitialConditions([torque_init] * biorbd_model[0].nbGeneralizedTorque())
-=======
     u_bounds = BoundsList()
     u_bounds.add([[tau_min] * biorbd_model[0].nbGeneralizedTorque(), [tau_max] * biorbd_model[0].nbGeneralizedTorque()])
     u_bounds.add([[tau_min] * biorbd_model[0].nbGeneralizedTorque(), [tau_max] * biorbd_model[0].nbGeneralizedTorque()])
@@ -105,7 +80,6 @@
     u_init.add([tau_init] * biorbd_model[0].nbGeneralizedTorque())
     u_init.add([tau_init] * biorbd_model[0].nbGeneralizedTorque())
     u_init.add([tau_init] * biorbd_model[0].nbGeneralizedTorque())
->>>>>>> d162f6f8
 
     # ------------- #
 
