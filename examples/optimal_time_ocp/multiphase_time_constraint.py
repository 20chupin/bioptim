--- conflicted
+++ resolved
@@ -47,23 +47,6 @@
         dynamics.add(DynamicsType.TORQUE_DRIVEN, phase=2)
 
     # Constraints
-<<<<<<< HEAD
-    constraints = (
-        (
-            {"type": Constraint.ALIGN_MARKERS, "instant": Instant.START, "first_marker_idx": 0, "second_marker_idx": 1},
-            {"type": Constraint.ALIGN_MARKERS, "instant": Instant.END, "first_marker_idx": 0, "second_marker_idx": 2},
-            {"type": Constraint.TIME_CONSTRAINT, "minimum": time_min[0], "maximum": time_max[0]},
-        ),
-        (
-            {"type": Constraint.ALIGN_MARKERS, "instant": Instant.END, "first_marker_idx": 0, "second_marker_idx": 1},
-            {"type": Constraint.TIME_CONSTRAINT, "minimum": time_min[1], "maximum": time_max[1]},
-        ),
-        (
-            {"type": Constraint.ALIGN_MARKERS, "instant": Instant.END, "first_marker_idx": 0, "second_marker_idx": 2},
-            {"type": Constraint.TIME_CONSTRAINT, "minimum": time_min[2], "maximum": time_max[2]},
-        ),
-    )
-=======
     constraints = ConstraintList()
     constraints.add(Constraint.ALIGN_MARKERS, instant=Instant.START, first_marker_idx=0, second_marker_idx=1, phase=0)
     constraints.add(Constraint.ALIGN_MARKERS, instant=Instant.END, first_marker_idx=0, second_marker_idx=2, phase=0)
@@ -77,7 +60,6 @@
         constraints.add(
             Constraint.TIME_CONSTRAINT, instant=Instant.END, minimum=time_min[2], maximum=time_max[2], phase=2
         )
->>>>>>> d162f6f8
 
     # Path constraint
     x_bounds = BoundsList()
@@ -104,21 +86,6 @@
         x_init.add([0] * (biorbd_model[0].nbQ() + biorbd_model[0].nbQdot()))
 
     # Define control path constraint
-<<<<<<< HEAD
-    U_bounds = [
-        Bounds(
-            [torque_min] * biorbd_model[0].nbGeneralizedTorque(), [torque_max] * biorbd_model[0].nbGeneralizedTorque()
-        ),
-        Bounds(
-            [torque_min] * biorbd_model[0].nbGeneralizedTorque(), [torque_max] * biorbd_model[0].nbGeneralizedTorque()
-        ),
-        Bounds(
-            [torque_min] * biorbd_model[0].nbGeneralizedTorque(), [torque_max] * biorbd_model[0].nbGeneralizedTorque()
-        ),
-    ]
-    U_init = InitialConditions([torque_init] * biorbd_model[0].nbGeneralizedTorque())
-    U_init = (U_init, U_init, U_init)
-=======
     u_bounds = BoundsList()
     u_bounds.add([[tau_min] * biorbd_model[0].nbGeneralizedTorque(), [tau_max] * biorbd_model[0].nbGeneralizedTorque()])
     if nb_phases == 3:
@@ -134,7 +101,6 @@
     if nb_phases == 3:
         u_init.add([tau_init] * biorbd_model[0].nbGeneralizedTorque())
         u_init.add([tau_init] * biorbd_model[0].nbGeneralizedTorque())
->>>>>>> d162f6f8
 
     # ------------- #
 
