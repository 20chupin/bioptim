from enum import Enum, IntEnum


class Axis(IntEnum):
    """
    Selection of valid axis (X, Y or Z)
    """

    X = 0
    Y = 1
    Z = 2


class SolverType(Enum):
    """
    Selection of valid nonlinear solvers
    The goto value IPOPT
    """

    IPOPT = "Ipopt"
    ACADOS = "ACADOS"
    SQP = "SqpMethod"
    NONE = None


class Node(Enum):
    """
    Selection of valid node
    """

    START = "start"  # The first node of the phase
    MID = "mid"  # The middle node of the phase
    INTERMEDIATES = "intermediates"  # All the nodes but the first and last
    PENULTIMATE = "penultimate"  # The second to last node of the phase
    END = "end"  # The last node of the phase
    ALL = "all"  # All the nodes
    ALL_SHOOTING = "all_shooting"  # All the shooting nodes
    TRANSITION = "transition"  # The last node of a phase and the first node of the next phase
    DEFAULT = "default"


class InterpolationType(Enum):
    """
    Selection of valid type of interpolation
    """

    CONSTANT = 0  # All values are set (time independent)
    CONSTANT_WITH_FIRST_AND_LAST_DIFFERENT = 1  # All values are set, with the first and last defined to another one
    LINEAR = 2  # Linear interpolation between first and last
    EACH_FRAME = 3  # Each value is provided by the user
    ALL_POINTS = 4  # Values at all collocation points are provided by the user
    SPLINE = 5  # Cubic spline interpolation
    CUSTOM = 6  # Interpolation via a used-defined custom function


class Shooting(Enum):
    """
    The type of integration
    MULTIPLE resets the state at each node
    SINGLE resets the state at each phase
    SINGLE_CONTINUOUS never resets the state
    """

    MULTIPLE = "Multiple"
    SINGLE = "Single"
    SINGLE_DISCONTINUOUS_PHASE = "Single discontinuous phase"


class CostType(Enum):
    """
    The type of cost
    """

    OBJECTIVES = "Objectives"
    CONSTRAINTS = "Constraints"
    ALL = "All"


class PlotType(Enum):
    """
    Selection of valid plots
    """

    PLOT = 0  # Linking between points
    INTEGRATED = 1  # Linking between interpolated points
    STEP = 2  # Step plot
    POINT = 3  # Point plot


class ControlType(Enum):
    """
    Selection of valid controls
    The goto value is CONSTANT
    """

    CONSTANT = 1  # Constant over the integration step (=1 column)
    LINEAR_CONTINUOUS = 2  # Linear interpolation between integration steps (=2 columns)
    NONE = 0  # Undeclared control type


class VariableType(Enum):
    """
    Selection of valid variable types
    """

    STATES = "states"
    CONTROLS = "controls"


class SolutionIntegrator(Enum):
    """
    Selection of integrator to use integrate function
    """

    OCP = "OCP"
    SCIPY_RK23 = "RK23"
    SCIPY_RK45 = "RK45"
    SCIPY_DOP853 = "DOP853"
    SCIPY_BDF = "BDF"
    SCIPY_LSODA = "LSODA"


class PenaltyType(Enum):  # it's more of a "Category" than "Type"
    """
    Selection of penalty types
    """

    USER = "user"
    INTERNAL = "internal"


class ConstraintType(Enum):
    """
    Selection of constraint types
    """

    IMPLICIT = "implicit"


class IntegralApproximation(Enum):
    """
    Selection of integral approximation
    """

    DEFAULT = "default"
    RECTANGLE = "rectangle"
    TRAPEZOIDAL = "trapezoidal"
    TRUE_TRAPEZOIDAL = "true_trapezoidal"


class SoftContactDynamics(Enum):
    ODE = "ode"
    CONSTRAINT = "constraint"


class RigidBodyDynamics(Enum):
    ODE = "ode"
    DAE_INVERSE_DYNAMICS = "dae_inverse_dynamics"
    DAE_FORWARD_DYNAMICS = "dae_forward_dynamics"
    DAE_INVERSE_DYNAMICS_JERK = "dae_inverse_dynamics_jerk"
    DAE_FORWARD_DYNAMICS_JERK = "dae_forward_dynamics_jerk"


class DefectType(Enum):
    EXPLICIT = "explicit"
    IMPLICIT = "implicit"
    NOT_APPLICABLE = "not_applicable"


<<<<<<< HEAD
class CXStep(Enum):
    CX_START = "cx_start"
    CX_END = "cx_end"
=======
class MagnitudeType(Enum):
    RELATIVE = "relative"
    ABSOLUTE = "absolute"
>>>>>>> 1a7be3f3
<|MERGE_RESOLUTION|>--- conflicted
+++ resolved
@@ -167,12 +167,11 @@
     NOT_APPLICABLE = "not_applicable"
 
 
-<<<<<<< HEAD
 class CXStep(Enum):
     CX_START = "cx_start"
     CX_END = "cx_end"
-=======
+
+
 class MagnitudeType(Enum):
     RELATIVE = "relative"
-    ABSOLUTE = "absolute"
->>>>>>> 1a7be3f3
+    ABSOLUTE = "absolute"