from typing import Union

from casadi import horzcat, vertcat, MX, SX, Function

from ..misc.enums import RigidBodyDynamics
from .fatigue.fatigue_dynamics import FatigueList
from ..optimization.optimization_variable import OptimizationVariable
from ..optimization.non_linear_program import NonLinearProgram
from .dynamics_evaluation import DynamicsEvaluation


class DynamicsFunctions:
    """
    Implementation of all the dynamic functions

    Methods
    -------
    custom(states: MX.sym, controls: MX.sym, parameters: MX.sym, nlp: NonLinearProgram) -> MX
        Interface to custom dynamic function provided by the user
    torque_driven(states: MX.sym, controls: MX.sym, parameters: MX.sym, nlp, with_contact: bool)
        Forward dynamics driven by joint torques, optional external forces can be declared.
    torque_activations_driven(states: MX.sym, controls: MX.sym, parameters: MX.sym, nlp, with_contact) -> MX:
        Forward dynamics driven by joint torques activations.
    torque_derivative_driven(states: MX.sym, controls: MX.sym, parameters: MX.sym, nlp, with_contact: bool) -> MX:
        Forward dynamics driven by joint torques, optional external forces can be declared.
    forces_from_torque_driven(states: MX.sym, controls: MX.sym, parameters: MX.sym, nlp) -> MX:
        Contact forces of a forward dynamics driven by joint torques with contact constraints.
    muscles_driven(states: MX.sym, controls: MX.sym, parameters: MX.sym, nlp, with_contact: bool) -> MX:
        Forward dynamics driven by muscle.
    forces_from_muscle_driven(states: MX.sym, controls: MX.sym, parameters: MX.sym, nlp) -> MX:
        Contact forces of a forward dynamics driven by muscles activations and joint torques with contact constraints.
    get(var: OptimizationVariable, cx: Union[MX, SX]):
        Main accessor to a variable in states or controls (cx)
    apply_parameters(parameters: MX.sym, nlp: NonLinearProgram)
        Apply the parameter variables to the model. This should be called before calling the dynamics
    compute_qdot(nlp: NonLinearProgram, q: Union[MX, SX], qdot: Union[MX, SX]):
        Easy accessor to derivative of q
    forward_dynamics(nlp: NonLinearProgram, q: Union[MX, SX], qdot: Union[MX, SX], tau: Union[MX, SX], with_contact: bool):
        Easy accessor to derivative of qdot
    compute_muscle_dot(nlp: NonLinearProgram, muscle_excitations: Union[MX, SX]):
        Easy accessor to derivative of muscle activations
    compute_tau_from_muscle(nlp: NonLinearProgram, q: Union[MX, SX], qdot: Union[MX, SX], muscle_activations: Union[MX, SX]):
        Easy accessor to tau computed from muscles
    contact_forces(nlp: NonLinearProgram, q, qdot, tau):
        Easy accessor for the contact forces in contact dynamics
    """

    @staticmethod
    def custom(states: MX.sym, controls: MX.sym, parameters: MX.sym, nlp) -> DynamicsEvaluation:
        """
        Interface to custom dynamic function provided by the user.

        Parameters
        ----------
        states: MX.sym
            The state of the system
        controls: MX.sym
            The controls of the system
        parameters: MX.sym
            The parameters of the system
        nlp: NonLinearProgram
            The definition of the system

        Returns
        ----------
        MX.sym
            The derivative of the states
        MX.sym
            The defects of the implicit dynamics
        """

        return nlp.dynamics_type.dynamic_function(states, controls, parameters, nlp)

    @staticmethod
    def torque_driven(
        states: MX.sym,
        controls: MX.sym,
        parameters: MX.sym,
        nlp,
        with_contact: bool,
        rigidbody_dynamics: RigidBodyDynamics,
        fatigue: FatigueList,
    ) -> DynamicsEvaluation:
        """
        Forward dynamics driven by joint torques, optional external forces can be declared.

        Parameters
        ----------
        states: MX.sym
            The state of the system
        controls: MX.sym
            The controls of the system
        parameters: MX.sym
            The parameters of the system
        nlp: NonLinearProgram
            The definition of the system
        with_contact: bool
            If the dynamic with contact should be used
        rigidbody_dynamics: RigidBodyDynamics
            which rigidbody dynamics should be used
        fatigue : FatigueList
            A list of fatigue elements

        Returns
        ----------
        DynamicsEvaluation
            The derivative of the states and the defects of the implicit dynamics
        """

        DynamicsFunctions.apply_parameters(parameters, nlp)
        q = DynamicsFunctions.get(nlp.states["unscaled"]["q"], states)
        qdot = DynamicsFunctions.get(nlp.states["unscaled"]["qdot"], states)

        dq = DynamicsFunctions.compute_qdot(nlp, q, qdot)
        tau = DynamicsFunctions.__get_fatigable_tau(nlp, states, controls, fatigue)

        if (
            rigidbody_dynamics == RigidBodyDynamics.DAE_INVERSE_DYNAMICS
            or rigidbody_dynamics == RigidBodyDynamics.DAE_FORWARD_DYNAMICS
        ):
            dxdt = MX(nlp.states["unscaled"].shape, 1)
            dxdt[nlp.states["unscaled"]["q"].index, :] = dq
            dxdt[nlp.states["unscaled"]["qdot"].index, :] = DynamicsFunctions.get(nlp.controls["unscaled"]["qddot"], controls)
        elif (
            rigidbody_dynamics == RigidBodyDynamics.DAE_INVERSE_DYNAMICS_JERK
            or rigidbody_dynamics == RigidBodyDynamics.DAE_FORWARD_DYNAMICS_JERK
        ):
            dxdt = MX(nlp.states["unscaled"].shape, 1)
            dxdt[nlp.states["unscaled"]["q"].index, :] = dq
            qddot = DynamicsFunctions.get(nlp.states["unscaled"]["qddot"], states)
            dxdt[nlp.states["unscaled"]["qdot"].index, :] = qddot
            dxdt[nlp.states["unscaled"]["qddot"].index, :] = DynamicsFunctions.get(nlp.controls["unscaled"]["qdddot"], controls)
        else:
            ddq = DynamicsFunctions.forward_dynamics(nlp, q, qdot, tau, with_contact)
            dxdt = MX(nlp.states["unscaled"].shape, ddq.shape[1])
            dxdt[nlp.states["unscaled"]["q"].index, :] = horzcat(*[dq for _ in range(ddq.shape[1])])
            dxdt[nlp.states["unscaled"]["qdot"].index, :] = ddq

        if fatigue is not None and "tau" in fatigue:
            dxdt = fatigue["tau"].dynamics(dxdt, nlp, states, controls)

        defects = None
        # TODO: contacts and fatigue to be handled with implicit dynamics
        if not with_contact and fatigue is None:
            qddot = DynamicsFunctions.get(nlp.states_dot["unscaled"]["qddot"], nlp.states_dot["unscaled"].mx_reduced)
            tau_id = DynamicsFunctions.inverse_dynamics(nlp, q, qdot, qddot, with_contact)
            defects = MX(dq.shape[0] + tau_id.shape[0], tau_id.shape[1])

            dq_defects = []
            for _ in range(tau_id.shape[1]):
                dq_defects.append(
                    dq
                    - DynamicsFunctions.compute_qdot(
                        nlp, q, DynamicsFunctions.get(nlp.states_dot["unscaled"]["qdot"], nlp.states_dot["unscaled"].mx_reduced)
                    )
                )
            defects[: dq.shape[0], :] = horzcat(*dq_defects)
            # We modified on purpose the size of the tau to keep the zero in the defects in order to respect the dynamics
            defects[dq.shape[0] :, :] = tau - tau_id

        return DynamicsEvaluation(dxdt, defects)

    @staticmethod
    def __get_fatigable_tau(nlp: NonLinearProgram, states: MX, controls: MX, fatigue: FatigueList) -> MX:
        """
        Apply the forward dynamics including (or not) the torque fatigue

        Parameters
        ----------
        nlp: NonLinearProgram
            The current phase
        states: MX
            The states variable that may contains the tau and the tau fatigue variables
        controls: MX
            The controls variable that may contains the tau
        fatigue: FatigueList
            The dynamics for the torque fatigue

        Returns
        -------
        The generalized accelerations
        """

        tau_var, tau_mx = (nlp.controls["unscaled"], controls) if "tau" in nlp.controls["unscaled"] else (nlp.states["unscaled"], states)
        tau = DynamicsFunctions.get(tau_var["tau"], tau_mx)
        if fatigue is not None and "tau" in fatigue:
            tau_fatigue = fatigue["tau"]
            tau_suffix = fatigue["tau"].suffix

            # Only homogeneous state_only is implemented yet
            n_state_only = sum([t.models.state_only for t in tau_fatigue])
            if 0 < n_state_only < len(fatigue["tau"]):
                raise NotImplementedError("fatigue list without homogeneous state_only flag is not supported yet")
            apply_to_joint_dynamics = sum([t.models.apply_to_joint_dynamics for t in tau_fatigue])
            if 0 < n_state_only < len(fatigue["tau"]):
                raise NotImplementedError(
                    "fatigue list without homogeneous apply_to_joint_dynamics flag is not supported yet"
                )
            if apply_to_joint_dynamics != 0:
                raise NotImplementedError("apply_to_joint_dynamics is not implemented for joint torque")

            if not tau_fatigue[0].models.split_controls and "tau" in nlp.controls["unscaled"]:
                pass
            elif tau_fatigue[0].models.state_only:
                tau = sum([DynamicsFunctions.get(tau_var[f"tau_{suffix}"], tau_mx) for suffix in tau_suffix])
            else:
                tau = MX()
                for i, t in enumerate(tau_fatigue):
                    tau_tp = MX(1, 1)
                    for suffix in tau_suffix:
                        model = t.models.models[suffix]
                        tau_tp += (
                            DynamicsFunctions.get(nlp.states["unscaled"][f"tau_{suffix}_{model.dynamics_suffix()}"], states)[i]
                            * model.scaling
                        )
                    tau = vertcat(tau, tau_tp)
        return tau

    @staticmethod
    def torque_activations_driven(states: MX.sym, controls: MX.sym, parameters: MX.sym, nlp, with_contact):
        """
        Forward dynamics driven by joint torques activations.

        Parameters
        ----------
        states: MX.sym
            The state of the system
        controls: MX.sym
            The controls of the system
        parameters: MX.sym
            The parameters of the system
        nlp: NonLinearProgram
            The definition of the system
        with_contact: bool
            If the dynamic with contact should be used

        Returns
        ----------
        DynamicsEvaluation
            The derivative of the states and the defects of the implicit dynamics
        """

        DynamicsFunctions.apply_parameters(parameters, nlp)
        q = DynamicsFunctions.get(nlp.states["unscaled"]["q"], states)
        qdot = DynamicsFunctions.get(nlp.states["unscaled"]["qdot"], states)
        tau_activations = DynamicsFunctions.get(nlp.controls["unscaled"]["tau"], controls)

        tau = nlp.model.torque(tau_activations, q, qdot).to_mx()
        dq = DynamicsFunctions.compute_qdot(nlp, q, qdot)
        ddq = DynamicsFunctions.forward_dynamics(nlp, q, qdot, tau, with_contact)

        dq = horzcat(*[dq for _ in range(ddq.shape[1])])

        return DynamicsEvaluation(dxdt=vertcat(dq, ddq), defects=None)

    @staticmethod
    def torque_derivative_driven(
        states: MX.sym,
        controls: MX.sym,
        parameters: MX.sym,
        nlp,
        rigidbody_dynamics: RigidBodyDynamics,
        with_contact: bool,
    ) -> DynamicsEvaluation:
        """
        Forward dynamics driven by joint torques, optional external forces can be declared.

        Parameters
        ----------
        states: MX.sym
            The state of the system
        controls: MX.sym
            The controls of the system
        parameters: MX.sym
            The parameters of the system
        nlp: NonLinearProgram
            The definition of the system
        rigidbody_dynamics: RigidBodyDynamics
            which rigidbody dynamics should be used
        with_contact: bool
            If the dynamic with contact should be used

        Returns
        ----------
        DynamicsEvaluation
            The derivative of the states and the defects of the implicit dynamics
        """

        DynamicsFunctions.apply_parameters(parameters, nlp)
        q = DynamicsFunctions.get(nlp.states["unscaled"]["q"], states)
        qdot = DynamicsFunctions.get(nlp.states["unscaled"]["qdot"], states)
        tau = DynamicsFunctions.get(nlp.states["unscaled"]["tau"], states)

        dq = DynamicsFunctions.compute_qdot(nlp, q, qdot)
        dtau = DynamicsFunctions.get(nlp.controls["unscaled"]["taudot"], controls)

        if (
            rigidbody_dynamics == RigidBodyDynamics.DAE_INVERSE_DYNAMICS
            or rigidbody_dynamics == RigidBodyDynamics.DAE_FORWARD_DYNAMICS
        ):
            ddq = DynamicsFunctions.get(nlp.states["unscaled"]["qddot"], states)
            dddq = DynamicsFunctions.get(nlp.controls["unscaled"]["qdddot"], controls)

            dxdt = MX(nlp.states["unscaled"].shape, 1)
            dxdt[nlp.states["unscaled"]["q"].index, :] = dq
            dxdt[nlp.states["unscaled"]["qdot"].index, :] = ddq
            dxdt[nlp.states["unscaled"]["qddot"].index, :] = dddq
            dxdt[nlp.states["unscaled"]["tau"].index, :] = dtau
        else:
            ddq = DynamicsFunctions.forward_dynamics(nlp, q, qdot, tau, with_contact)
            dxdt = MX(nlp.states["unscaled"].shape, ddq.shape[1])
            dxdt[nlp.states["unscaled"]["q"].index, :] = horzcat(*[dq for _ in range(ddq.shape[1])])
            dxdt[nlp.states["unscaled"]["qdot"].index, :] = ddq
            dxdt[nlp.states["unscaled"]["tau"].index, :] = horzcat(*[dtau for _ in range(ddq.shape[1])])

        return DynamicsEvaluation(dxdt=dxdt, defects=None)

    @staticmethod
    def forces_from_torque_driven(states: MX.sym, controls: MX.sym, parameters: MX.sym, nlp) -> MX:
        """
        Contact forces of a forward dynamics driven by joint torques with contact constraints.

        Parameters
        ----------
        states: MX.sym
            The state of the system
        controls: MX.sym
            The controls of the system
        parameters: MX.sym
            The parameters of the system
        nlp: NonLinearProgram
            The definition of the system

        Returns
        ----------
        MX.sym
            The contact forces that ensure no acceleration at these contact points
        """

        DynamicsFunctions.apply_parameters(parameters, nlp)

        q_nlp, q_var = (nlp.states["unscaled"]["q"], states) if "q" in nlp.states["unscaled"] else (nlp.controls["unscaled"]["q"], controls)
        qdot_nlp, qdot_var = (nlp.states["unscaled"]["qdot"], states) if "qdot" in nlp.states["unscaled"] else (nlp.controls["unscaled"]["qdot"], controls)
        tau_nlp, tau_var = (nlp.states["unscaled"]["tau"], states) if "tau" in nlp.states["unscaled"] else (nlp.controls["unscaled"]["tau"], controls)

        q = DynamicsFunctions.get(q_nlp, q_var)
        qdot = DynamicsFunctions.get(qdot_nlp, qdot_var)
        tau = DynamicsFunctions.get(tau_nlp, tau_var)

        return DynamicsFunctions.contact_forces(nlp, q, qdot, tau)

    @staticmethod
    def forces_from_torque_activation_driven(states: MX.sym, controls: MX.sym, parameters: MX.sym, nlp) -> MX:
        """
        Contact forces of a forward dynamics driven by joint torques with contact constraints.

        Parameters
        ----------
        states: MX.sym
            The state of the system
        controls: MX.sym
            The controls of the system
        parameters: MX.sym
            The parameters of the system
        nlp: NonLinearProgram
            The definition of the system

        Returns
        ----------
        MX.sym
            The contact forces that ensure no acceleration at these contact points
        """

        DynamicsFunctions.apply_parameters(parameters, nlp)

        q_nlp, q_var = (nlp.states["unscaled"]["q"], states) if "q" in nlp.states["unscaled"] else (nlp.controls["unscaled"]["q"], controls)
        qdot_nlp, qdot_var = (nlp.states["unscaled"]["qdot"], states) if "qdot" in nlp.states["unscaled"] else (nlp.controls["unscaled"]["qdot"], controls)
        tau_nlp, tau_var = (nlp.states["unscaled"]["tau"], states) if "tau" in nlp.states["unscaled"] else (nlp.controls["unscaled"]["tau"], controls)
        q = DynamicsFunctions.get(q_nlp, q_var)
        qdot = DynamicsFunctions.get(qdot_nlp, qdot_var)
        tau_activations = DynamicsFunctions.get(tau_nlp, tau_var)
        tau = nlp.model.torque(tau_activations, q, qdot).to_mx()

        return DynamicsFunctions.contact_forces(nlp, q, qdot, tau)

    @staticmethod
    def muscles_driven(
        states: MX.sym,
        controls: MX.sym,
        parameters: MX.sym,
        nlp,
        with_contact: bool,
        rigidbody_dynamics: RigidBodyDynamics = RigidBodyDynamics.ODE,
        with_torque: bool = False,
        fatigue=None,
    ) -> DynamicsEvaluation:
        """
        Forward dynamics driven by muscle.

        Parameters
        ----------
        states: MX.sym
            The state of the system
        controls: MX.sym
            The controls of the system
        parameters: MX.sym
            The parameters of the system
        nlp: NonLinearProgram
            The definition of the system
        with_contact: bool
            If the dynamic with contact should be used
        rigidbody_dynamics: RigidBodyDynamics
            which rigidbody dynamics should be used
        fatigue: FatigueDynamicsList
            To define fatigue elements
        with_torque: bool
            If the dynamic should be added with residual torques

        Returns
        ----------
        DynamicsEvaluation
            The derivative of the states and the defects of the implicit dynamics
        """

        DynamicsFunctions.apply_parameters(parameters, nlp)
        q = DynamicsFunctions.get(nlp.states["unscaled"]["q"], states)
        qdot = DynamicsFunctions.get(nlp.states["unscaled"]["qdot"], states)
        residual_tau = DynamicsFunctions.__get_fatigable_tau(nlp, states, controls, fatigue) if with_torque else None

        mus_act_nlp, mus_act = (nlp.states["unscaled"], states) if "muscles" in nlp.states["unscaled"] else (nlp.controls["unscaled"], controls)
        mus_activations = DynamicsFunctions.get(mus_act_nlp["muscles"], mus_act)
        fatigue_states = None
        if fatigue is not None and "muscles" in fatigue:
            mus_fatigue = fatigue["muscles"]
            fatigue_name = mus_fatigue.suffix[0]

            # Sanity check
            n_state_only = sum([m.models.state_only for m in mus_fatigue])
            if 0 < n_state_only < len(fatigue["muscles"]):
                raise NotImplementedError(
                    f"{fatigue_name} list without homogeneous state_only flag is not supported yet"
                )
            apply_to_joint_dynamics = sum([m.models.apply_to_joint_dynamics for m in mus_fatigue])
            if 0 < apply_to_joint_dynamics < len(fatigue["muscles"]):
                raise NotImplementedError(
                    f"{fatigue_name} list without homogeneous apply_to_joint_dynamics flag is not supported yet"
                )

            dyn_suffix = mus_fatigue[0].models.models[fatigue_name].dynamics_suffix()
            fatigue_suffix = mus_fatigue[0].models.models[fatigue_name].fatigue_suffix()
            for m in mus_fatigue:
                for key in m.models.models:
                    if (
                        m.models.models[key].dynamics_suffix() != dyn_suffix
                        or m.models.models[key].fatigue_suffix() != fatigue_suffix
                    ):
                        raise ValueError(f"{fatigue_name} must be of all same types")

            if n_state_only == 0:
                mus_activations = DynamicsFunctions.get(nlp.states["unscaled"][f"muscles_scaled_{dyn_suffix}"], states)

            if apply_to_joint_dynamics > 0:
                fatigue_states = DynamicsFunctions.get(nlp.states["unscaled"][f"muscles_scaled_{fatigue_suffix}"], states)
        muscles_tau = DynamicsFunctions.compute_tau_from_muscle(nlp, q, qdot, mus_activations, fatigue_states)

        tau = muscles_tau + residual_tau if residual_tau is not None else muscles_tau
        dq = DynamicsFunctions.compute_qdot(nlp, q, qdot)

        if rigidbody_dynamics == RigidBodyDynamics.DAE_INVERSE_DYNAMICS:
            ddq = DynamicsFunctions.get(nlp.controls["unscaled"]["qddot"], controls)
            dxdt = MX(nlp.states["unscaled"].shape, 1)
            dxdt[nlp.states["unscaled"]["q"].index, :] = dq
            dxdt[nlp.states["unscaled"]["qdot"].index, :] = DynamicsFunctions.get(nlp.controls["unscaled"]["qddot"], controls)
        else:
            ddq = DynamicsFunctions.forward_dynamics(nlp, q, qdot, tau, with_contact)
            dxdt = MX(nlp.states["unscaled"].shape, ddq.shape[1])
            dxdt[nlp.states["unscaled"]["q"].index, :] = horzcat(*[dq for _ in range(ddq.shape[1])])
            dxdt[nlp.states["unscaled"]["qdot"].index, :] = ddq

        has_excitation = True if "muscles" in nlp.states["unscaled"] else False
        if has_excitation:
            mus_excitations = DynamicsFunctions.get(nlp.controls["unscaled"]["muscles"], controls)
            dmus = DynamicsFunctions.compute_muscle_dot(nlp, mus_excitations)
            dxdt[nlp.states["unscaled"]["muscles"].index, :] = horzcat(*[dmus for _ in range(ddq.shape[1])])

        if fatigue is not None and "muscles" in fatigue:
            dxdt = fatigue["muscles"].dynamics(dxdt, nlp, states, controls)

        defects = None
        # TODO: contacts and fatigue to be handled with implicit dynamics
        if not with_contact and fatigue is None:
            qddot = DynamicsFunctions.get(nlp.states_dot["qddot"], nlp.states_dot.mx_reduced)
            tau_id = DynamicsFunctions.inverse_dynamics(nlp, q, qdot, qddot, with_contact)
            defects = MX(dq.shape[0] + tau_id.shape[0], tau_id.shape[1])

            dq_defects = []
            for _ in range(tau_id.shape[1]):
                dq_defects.append(
                    dq
                    - DynamicsFunctions.compute_qdot(
                        nlp, q, DynamicsFunctions.get(nlp.states_dot["qdot"], nlp.states_dot.mx_reduced)
                    )
                )
            defects[: dq.shape[0], :] = horzcat(*dq_defects)
            defects[dq.shape[0] :, :] = tau - tau_id

        return DynamicsEvaluation(dxdt=dxdt, defects=defects)

    @staticmethod
    def forces_from_muscle_driven(states: MX.sym, controls: MX.sym, parameters: MX.sym, nlp) -> MX:
        """
        Contact forces of a forward dynamics driven by muscles activations and joint torques with contact constraints.

        Parameters
        ----------
        states: MX.sym
            The state of the system
        controls: MX.sym
            The controls of the system
        parameters: MX.sym
            The parameters of the system
        nlp: NonLinearProgram
            The definition of the system

        Returns
        ----------
        MX.sym
            The contact forces that ensure no acceleration at these contact points
        """

        DynamicsFunctions.apply_parameters(parameters, nlp)
        q = DynamicsFunctions.get(nlp.states["unscaled"]["q"], states)
        qdot = DynamicsFunctions.get(nlp.states["unscaled"]["qdot"], states)
        residual_tau = DynamicsFunctions.get(nlp.controls["unscaled"]["tau"], controls) if "tau" in nlp.controls["unscaled"] else None

        mus_act_nlp, mus_act = (nlp.states["unscaled"], states) if "muscles" in nlp.states["unscaled"] else (nlp.controls["unscaled"], controls)
        mus_activations = DynamicsFunctions.get(mus_act_nlp["muscles"], mus_act)
        muscles_tau = DynamicsFunctions.compute_tau_from_muscle(nlp, q, qdot, mus_activations)

        tau = muscles_tau + residual_tau if residual_tau is not None else muscles_tau
        return DynamicsFunctions.contact_forces(nlp, q, qdot, tau)

    @staticmethod
    def joints_acceleration_driven(
        states: MX.sym,
        controls: MX.sym,
        parameters: MX.sym,
        nlp,
        rigidbody_dynamics: RigidBodyDynamics = RigidBodyDynamics.ODE,
    ) -> DynamicsEvaluation:
        """
        Forward dynamics driven by joints accelerations of a free floating body.

        Parameters
        ----------
        states: MX.sym
            The state of the system
        controls: MX.sym
            The controls of the system
        parameters: MX.sym
            The parameters of the system
        nlp: NonLinearProgram
            The definition of the system
        rigidbody_dynamics: RigidBodyDynamics
            which rigid body dynamics to use

        Returns
        ----------
        MX.sym
            The derivative of states
        """
        if rigidbody_dynamics != RigidBodyDynamics.ODE:
            raise NotImplementedError("Implicit dynamics not implemented yet.")

        DynamicsFunctions.apply_parameters(parameters, nlp)
        q = DynamicsFunctions.get(nlp.states["unscaled"]["q"], states)
        qdot = DynamicsFunctions.get(nlp.states["unscaled"]["qdot"], states)
        qddot_joints = DynamicsFunctions.get(nlp.controls["unscaled"]["qddot_joints"], controls)

        qddot_root = nlp.model.ForwardDynamicsFreeFloatingBase(q, qdot, qddot_joints).to_mx()
        qddot_root_func = Function("qddot_root_func", [q, qdot, qddot_joints], [qddot_root]).expand()

        return DynamicsEvaluation(
            dxdt=vertcat(qdot, qddot_root_func(q, qdot, qddot_joints), qddot_joints), defects=None
        )

    @staticmethod
    def get(var: OptimizationVariable, cx: Union[MX, SX]):
        """
        Main accessor to a variable in states or controls (cx)

        Parameters
        ----------
        var: OptimizationVariable
            The variable from nlp.states["unscaled"]["name"] or nlp.controls["unscaled"]["name"]
        cx: Union[MX, SX]
            The actual SX or MX variables

        Returns
        -------
        The sliced values
        """

        return var.mapping.to_second.map(cx[var.index, :])

    @staticmethod
    def apply_parameters(parameters: MX.sym, nlp):
        """
        Apply the parameter variables to the model. This should be called before calling the dynamics

        Parameters
        ----------
        parameters: MX.sym
            The state of the system
        nlp: NonLinearProgram
            The definition of the system
        """

        offset = 0
        for param in nlp.parameters:
            # Call the pre dynamics function
            if param.function:
                param.function(nlp.model, parameters[offset : offset + param.size], **param.params)
                offset += param.size

    @staticmethod
    def compute_qdot(nlp: NonLinearProgram, q: Union[MX, SX], qdot: Union[MX, SX]):
        """
        Easy accessor to derivative of q

        Parameters
        ----------
        nlp: NonLinearProgram
            The phase of the program
        q: Union[MX, SX]
            The value of q from "get"
        qdot: Union[MX, SX]
            The value of qdot from "get"

        Returns
        -------
        The derivative of q
        """

        q_nlp = nlp.states["unscaled"]["q"] if "q" in nlp.states["unscaled"] else nlp.controls["unscaled"]["q"]
        return q_nlp.mapping.to_first.map(nlp.model.computeQdot(q, qdot).to_mx())

    @staticmethod
    def forward_dynamics(
        nlp: NonLinearProgram, q: Union[MX, SX], qdot: Union[MX, SX], tau: Union[MX, SX], with_contact: bool
    ):
        """
        Easy accessor to derivative of qdot

        Parameters
        ----------
        nlp: NonLinearProgram
            The phase of the program
        q: Union[MX, SX]
            The value of q from "get"
        qdot: Union[MX, SX]
            The value of qdot from "get"
        tau: Union[MX, SX]
            The value of tau from "get"
        with_contact: bool
            If the dynamics with contact should be used

        Returns
        -------
        The derivative of qdot
        """
        qdot_var = nlp.states["unscaled"]["qdot"] if "qdot" in nlp.states["unscaled"] else nlp.controls["unscaled"]["qdot"]

        if nlp.external_forces:
            dxdt = MX(len(qdot_var.mapping.to_first), nlp.ns)
            for i, f_ext in enumerate(nlp.external_forces):
                if with_contact:
                    qddot = nlp.model.ForwardDynamicsConstraintsDirect(q, qdot, tau, f_ext).to_mx()
                else:
                    qddot = nlp.model.ForwardDynamics(q, qdot, tau, f_ext).to_mx()
                dxdt[:, i] = qdot_var.mapping.to_first.map(qddot)
            return dxdt
        else:
            if with_contact:
                qddot = nlp.model.ForwardDynamicsConstraintsDirect(q, qdot, tau).to_mx()
            else:
                qddot = nlp.model.ForwardDynamics(q, qdot, tau).to_mx()
            return qdot_var.mapping.to_first.map(qddot)

    @staticmethod
    def inverse_dynamics(
        nlp: NonLinearProgram, q: Union[MX, SX], qdot: Union[MX, SX], qddot: Union[MX, SX], with_contact: bool
    ):
        """
        Easy accessor to torques from inverse dynamics

        Parameters
        ----------
        nlp: NonLinearProgram
            The phase of the program
        q: Union[MX, SX]
            The value of q from "get"
        qdot: Union[MX, SX]
            The value of qdot from "get"
        qddot: Union[MX, SX]
            The value of qddot from "get"
        with_contact: bool
            If the dynamics with contact should be used

        Returns
        -------
        Torques in tau
        """

<<<<<<< HEAD
        tau_var = nlp.states["unscaled"]["tau"] if "tau" in nlp.states["unscaled"] else nlp.controls["unscaled"]["tau"]

=======
>>>>>>> 24c1631f
        if nlp.external_forces:
            if "tau" in nlp.states:
                tau_shape = nlp.states["tau"].mx.shape[0]
            elif "tau" in nlp.controls:
                tau_shape = nlp.controls["tau"].mx.shape[0]
            else:
                tau_shape = nlp.model.nbGeneralizedTorque()
            tau = MX(tau_shape, nlp.ns)
            for i, f_ext in enumerate(nlp.external_forces):
                tau[:, i] = nlp.model.InverseDynamics(q, qdot, qddot, f_ext).to_mx()
        else:
            tau = nlp.model.InverseDynamics(q, qdot, qddot).to_mx()
        return tau  # We ignore on purpose the mapping to keep zeros in the defects of the dynamic.

    @staticmethod
    def compute_muscle_dot(nlp: NonLinearProgram, muscle_excitations: Union[MX, SX]):
        """
        Easy accessor to derivative of muscle activations

        Parameters
        ----------
        nlp: NonLinearProgram
            The phase of the program
        muscle_excitations: Union[MX, SX]
            The value of muscle_excitations from "get"

        Returns
        -------
        The derivative of muscle activations
        """

        muscles_states = nlp.model.stateSet()
        for k in range(len(nlp.controls["unscaled"]["muscles"])):
            muscles_states[k].setExcitation(muscle_excitations[k])
        return nlp.model.activationDot(muscles_states).to_mx()

    @staticmethod
    def compute_tau_from_muscle(
        nlp: NonLinearProgram,
        q: Union[MX, SX],
        qdot: Union[MX, SX],
        muscle_activations: Union[MX, SX],
        fatigue_states: Union[MX, SX] = None,
    ):
        """
        Easy accessor to tau computed from muscles

        Parameters
        ----------
        nlp: NonLinearProgram
            The phase of the program
        q: Union[MX, SX]
            The value of q from "get"
        qdot: Union[MX, SX]
            The value of qdot from "get"
        muscle_activations: Union[MX, SX]
            The value of muscle_activations from "get"
        fatigue_states: Union[MX, SX]
            The states of fatigue

        Returns
        -------
        The generalized forces computed from the muscles
        """

        muscles_states = nlp.model.stateSet()
        for k in range(len(nlp.controls["unscaled"]["muscles"])):
            if fatigue_states is not None:
                muscles_states[k].setActivation(muscle_activations[k] * (1 - fatigue_states[k]))
            else:
                muscles_states[k].setActivation(muscle_activations[k])
        return nlp.model.muscularJointTorque(muscles_states, q, qdot).to_mx()

    @staticmethod
    def contact_forces(nlp: NonLinearProgram, q, qdot, tau):
        """
        Easy accessor for the contact forces in contact dynamics

        Parameters
        ----------
        nlp: NonLinearProgram
            The phase of the program
        q: Union[MX, SX]
            The value of q from "get"
        qdot: Union[MX, SX]
            The value of qdot from "get"
        tau: Union[MX, SX]
            The value of tau from "get"

        Returns
        -------
        The contact forces
        """

        cs = nlp.model.getConstraints()
        if nlp.external_forces:
            all_cs = MX()
            for i, f_ext in enumerate(nlp.external_forces):
                nlp.model.ForwardDynamicsConstraintsDirect(q, qdot, tau, cs, f_ext).to_mx()
                all_cs = horzcat(all_cs, cs.getForce().to_mx())
            return all_cs
        else:
            nlp.model.ForwardDynamicsConstraintsDirect(q, qdot, tau, cs).to_mx()
            return cs.getForce().to_mx()<|MERGE_RESOLUTION|>--- conflicted
+++ resolved
@@ -712,11 +712,6 @@
         Torques in tau
         """
 
-<<<<<<< HEAD
-        tau_var = nlp.states["unscaled"]["tau"] if "tau" in nlp.states["unscaled"] else nlp.controls["unscaled"]["tau"]
-
-=======
->>>>>>> 24c1631f
         if nlp.external_forces:
             if "tau" in nlp.states:
                 tau_shape = nlp.states["tau"].mx.shape[0]
