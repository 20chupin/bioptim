"""
Test for file IO
"""
import importlib.util
from pathlib import Path
import pytest
import numpy as np

from bioptim import Data, OdeSolver
from .utils import TestUtils

@pytest.mark.parametrize("ode_solver", [OdeSolver.RK, OdeSolver.IRK])
def test_muscle_driven_ocp(ode_solver):
    # Load static_arm
    PROJECT_FOLDER = Path(__file__).parent / ".."
    spec = importlib.util.spec_from_file_location(
        "static_arm", str(PROJECT_FOLDER) + "/examples/muscle_driven_ocp/static_arm.py"
    )
    static_arm = importlib.util.module_from_spec(spec)
    spec.loader.exec_module(static_arm)

    ocp = static_arm.prepare_ocp(
        str(PROJECT_FOLDER) + "/examples/muscle_driven_ocp/arm26.bioMod",
        final_time=2,
        number_shooting_points=10,
        weight=1,
        ode_solver=ode_solver,
    )
    sol, obj = ocp.solve(return_objectives=True)

    # Check constraints
    g = np.array(sol["g"])
    np.testing.assert_equal(g.shape, (40, 1))
    np.testing.assert_almost_equal(g, np.zeros((40, 1)), decimal=6)

    # Check some of the results
    states, controls = Data.get_data(ocp, sol["x"])
    q, qdot, tau, mus = states["q"], states["q_dot"], controls["tau"], controls["muscles"]

    if ode_solver == OdeSolver.IRK:
        # Check return_objectives
        np.testing.assert_almost_equal(
            obj[0],
            np.array(
                [
                    [
                        5.85907876e-06, 4.90787480e-06, 4.11445097e-06, 3.23249314e-06,
                        2.32017681e-06, 1.53145423e-06, 9.52003920e-07, 5.97894049e-07,
                        4.50363195e-07, 1.11557294e-07
                    ],
                    [
                        9.60459127e-03, 7.74907187e-03, 5.60335998e-03, 2.97901541e-03,
                        1.03718035e-03, 2.17889033e-04, 2.73537061e-05, 1.22144173e-05,
                        1.78454284e-05, 5.89515242e-06
                    ],
                    [np.nan, np.nan, np.nan, np.nan, np.nan, np.nan, np.nan, np.nan, np.nan, 1.16237622e-01],
                ]
            ),
        )

        # Check objective function value
        f = np.array(sol["f"])
        np.testing.assert_equal(f.shape, (1, 1))
        np.testing.assert_almost_equal(f[0, 0], 0.14351611580879933)

        # initial and final position
        np.testing.assert_almost_equal(q[:, 0], np.array([0.07, 1.4]))
        np.testing.assert_almost_equal(q[:, -1], np.array([-0.94511299,  3.07048865]))
        # initial and final velocities
        np.testing.assert_almost_equal(qdot[:, 0], np.array([0.0, 0.0]))
        np.testing.assert_almost_equal(qdot[:, -1], np.array([0.41149114, -0.55863385]))
        # initial and final controls
        np.testing.assert_almost_equal(tau[:, 0], np.array([0.00147561, 0.00520749]))
        np.testing.assert_almost_equal(tau[:, -1], np.array([-0.00027953,  0.00069257]))
        np.testing.assert_almost_equal(
            mus[:, 0], np.array([2.29029533e-06, 1.64976642e-01, 1.00004898e-01, 4.01974257e-06, 4.13014984e-06, 1.03945583e-01])
        )
        np.testing.assert_almost_equal(
            mus[:, -1], np.array([4.25940361e-03, 3.21754460e-05, 3.12984790e-05, 2.00725054e-03, 1.99993619e-03, 1.81725854e-03])
        )
    else:
        # Check return_objectives
        np.testing.assert_almost_equal(
            obj[0],
            np.array(
                [
                    [
                        5.86278160e-06,
                        4.90908874e-06,
                        4.11442651e-06,
                        3.23179182e-06,
                        2.31914537e-06,
                        1.53018849e-06,
                        9.50482800e-07,
                        5.96421781e-07,
                        4.49664434e-07,
                        1.11563008e-07,
                    ],
                    [
                        9.60988809e-03,
                        7.74655413e-03,
                        5.59633777e-03,
                        2.97348197e-03,
                        1.03531097e-03,
                        2.17878176e-04,
                        2.73789409e-05,
                        1.21584248e-05,
                        1.78095282e-05,
                        5.90847984e-06,
                    ],
                    [np.nan, np.nan, np.nan, np.nan, np.nan, np.nan, np.nan, np.nan, np.nan, 1.16237866e-01],
                ]
            ),
        )

        # Check objective function value
        f = np.array(sol["f"])
        np.testing.assert_equal(f.shape, (1, 1))
        np.testing.assert_almost_equal(f[0, 0], 0.14350464848810182)

        # initial and final position
        np.testing.assert_almost_equal(q[:, 0], np.array([0.07, 1.4]))
        np.testing.assert_almost_equal(q[:, -1], np.array([-0.9451058, 3.0704789]))
        # initial and final velocities
        np.testing.assert_almost_equal(qdot[:, 0], np.array([0.0, 0.0]))
        np.testing.assert_almost_equal(qdot[:, -1], np.array([0.4115254, -0.5586797]))
        # initial and final controls
        np.testing.assert_almost_equal(tau[:, 0], np.array([0.0014793, 0.0052082]))
        np.testing.assert_almost_equal(tau[:, -1], np.array([-0.0002795, 0.0006926]))
        np.testing.assert_almost_equal(
            mus[:, 0],
            np.array([2.2869218e-06, 1.6503522e-01, 1.0002514e-01, 4.0190181e-06, 4.1294041e-06, 1.0396051e-01])
        )
        np.testing.assert_almost_equal(
            mus[:, -1],
            np.array([4.2599283e-03, 3.2188697e-05, 3.1307377e-05, 2.0121186e-03, 2.0048373e-03, 1.8235679e-03])
        )

    # save and load
    TestUtils.save_and_load(sol, ocp, False)

    # simulate
    TestUtils.simulate(sol, ocp)


@pytest.mark.parametrize("ode_solver", [OdeSolver.RK, OdeSolver.IRK])
def test_muscle_activations_with_contact_driven_ocp(ode_solver):
    # Load static_arm_with_contact
    PROJECT_FOLDER = Path(__file__).parent / ".."
    spec = importlib.util.spec_from_file_location(
        "static_arm_with_contact", str(PROJECT_FOLDER) + "/examples/muscle_driven_ocp/static_arm_with_contact.py"
    )
    static_arm_with_contact = importlib.util.module_from_spec(spec)
    spec.loader.exec_module(static_arm_with_contact)

    ocp = static_arm_with_contact.prepare_ocp(
        str(PROJECT_FOLDER) + "/examples/muscle_driven_ocp/arm26_with_contact.bioMod",
        final_time=2,
        number_shooting_points=10,
    )
    sol = ocp.solve()

    # Check objective function value
    f = np.array(sol["f"])
    np.testing.assert_equal(f.shape, (1, 1))
    np.testing.assert_almost_equal(f[0, 0], 0.1435025030068162)

    # Check constraints
    g = np.array(sol["g"])
    np.testing.assert_equal(g.shape, (60, 1))
    np.testing.assert_almost_equal(g, np.zeros((60, 1)), decimal=6)

    # Check some of the results
    states, controls = Data.get_data(ocp, sol["x"])
    q, qdot, tau, mus = states["q"], states["q_dot"], controls["tau"], controls["muscles"]

    # initial and final position
    np.testing.assert_almost_equal(q[:, 0], np.array([0, 0.07, 1.4]))
    np.testing.assert_almost_equal(q[:, -1], np.array([0.0081671, -0.9450881, 3.0704626]))
    # initial and final velocities
    np.testing.assert_almost_equal(qdot[:, 0], np.array([0, 0.0, 0.0]))
    np.testing.assert_almost_equal(qdot[:, -1], np.array([0.0009398, 0.4116121, -0.5587618]))
    # initial and final controls
    np.testing.assert_almost_equal(tau[:, 0], np.array([-3.9652660e-07, 1.4785825e-03, 5.2079505e-03]))
    np.testing.assert_almost_equal(tau[:, -1], np.array([-2.7248808e-06, -2.7952503e-04, 6.9262306e-04]))
    np.testing.assert_almost_equal(
        mus[:, 0], np.array([2.2873915e-06, 1.6502014e-01, 1.0001872e-01, 4.0192359e-06, 4.1296273e-06, 1.0395487e-01])
    )
    np.testing.assert_almost_equal(
        mus[:, -1], np.array([4.2599697e-03, 3.2187363e-05, 3.1307175e-05, 2.0116712e-03, 2.0043861e-03, 1.8230214e-03])
    )

    # save and load
    TestUtils.save_and_load(sol, ocp, False)


@pytest.mark.parametrize("ode_solver", [OdeSolver.RK, OdeSolver.IRK])
def test_muscle_excitation_with_contact_driven_ocp(ode_solver):
    # Load contact_forces_inequality_constraint_muscle_excitations
    PROJECT_FOLDER = Path(__file__).parent / ".."
    spec = importlib.util.spec_from_file_location(
        "contact_forces_inequality_constraint_muscle_excitations",
        str(PROJECT_FOLDER)
        + "/examples/muscle_driven_with_contact/contact_forces_inequality_constraint_muscle_excitations.py",
    )
    contact_forces_inequality_constraint_muscle_excitations = importlib.util.module_from_spec(spec)
    spec.loader.exec_module(contact_forces_inequality_constraint_muscle_excitations)

    boundary = 50
    ocp = contact_forces_inequality_constraint_muscle_excitations.prepare_ocp(
        str(PROJECT_FOLDER) + "/examples/muscle_driven_with_contact/2segments_4dof_2contacts_1muscle.bioMod",
        phase_time=0.3,
        number_shooting_points=10,
<<<<<<< HEAD
        direction="GREATER_THAN",
        boundary=boundary,
        ode_solver=ode_solver,
=======
        min_bound=boundary,
>>>>>>> 8458df91
    )
    sol = ocp.solve()

    # Check objective function value
    f = np.array(sol["f"])
    np.testing.assert_equal(f.shape, (1, 1))
    np.testing.assert_almost_equal(f[0, 0], 0.14525619)

    # Check some of the results
    states, controls = Data.get_data(ocp, sol["x"])
    q, qdot, mus_states, tau, mus_controls = (
        states["q"],
        states["q_dot"],
        states["muscles"],
        controls["tau"],
        controls["muscles"],
    )

    if ode_solver == OdeSolver.IRK:
        # Check constraints
        g = np.array(sol["g"])
        np.testing.assert_equal(g.shape, (110, 1))
        np.testing.assert_almost_equal(g[:90], np.zeros((90, 1)), decimal=6)
        np.testing.assert_array_less(-g[90:], -boundary)
        expected_pos_g = np.array(
            [
                [51.5414325],
                [52.77742181],
                [57.57780262],
                [62.62940016],
                [65.1683722],
                [66.33551167],
                [65.82614885],
                [63.06016376],
                [57.23683342],
                [50.47124118],
                [156.35594176],
                [136.13624311],
                [89.86994761],
                [63.41325331],
                [57.49302701],
                [55.09716612],
                [53.77813649],
                [52.90987628],
                [52.19502561],
                [50.56093511],

        ]
        )
        np.testing.assert_almost_equal(g[90:], expected_pos_g)

        # initial and final position
        np.testing.assert_almost_equal(q[:, 0], np.array([0.0, 0.0, -0.75, 0.75]))
        np.testing.assert_almost_equal(
            q[:, -1], np.array([-3.40708085e-01,  1.34155553e-01, -2.22589697e-04,  2.22589697e-04])
        )
        # initial and final velocities
        np.testing.assert_almost_equal(qdot[:, 0], np.array([0.0, 0.0, 0.0, 0.0]))
        np.testing.assert_almost_equal(
            qdot[:, -1], np.array([-2.01858700e+00,  4.49316671e-04,  4.03717411e+00, -4.03717411e+00])
        )
        # initial and final muscle state
        np.testing.assert_almost_equal(mus_states[:, 0], np.array([0.5]))
        np.testing.assert_almost_equal(mus_states[:, -1], np.array([0.52946019]))
        # initial and final controls
        np.testing.assert_almost_equal(tau[:, 0], np.array([-54.08860398]))
        np.testing.assert_almost_equal(tau[:, -1], np.array([-26.70209712]))
        np.testing.assert_almost_equal(mus_controls[:, 0], np.array([0.48071638]))
        np.testing.assert_almost_equal(mus_controls[:, -1], np.array([0.40159522]))
    else:
        # Check constraints
        g = np.array(sol["g"])
        np.testing.assert_equal(g.shape, (110, 1))
        np.testing.assert_almost_equal(g[:90], np.zeros((90, 1)))
        np.testing.assert_array_less(-g[90:], -boundary)
        expected_pos_g = np.array(
            [
                [51.5673555],
                [52.82179693],
                [57.5896514],
                [62.60246484],
                [65.13414631],
                [66.29498636],
                [65.77592127],
                [62.98288508],
                [57.0934291],
                [50.47918162],
                [156.22933663],
                [135.96633458],
                [89.93755291],
                [63.57705684],
                [57.59613028],
                [55.17020948],
                [53.83337907],
                [52.95213608],
                [52.20317604],
                [50.57048159],
            ]
        )
        np.testing.assert_almost_equal(g[90:], expected_pos_g)

        # initial and final position
        np.testing.assert_almost_equal(q[:, 0], np.array([0.0, 0.0, -0.75, 0.75]))
        np.testing.assert_almost_equal(
            q[:, -1], np.array([-3.40710032e-01, 1.34155565e-01, -2.18684502e-04, 2.18684502e-04])
        )
        # initial and final velocities
        np.testing.assert_almost_equal(qdot[:, 0], np.array([0.0, 0.0, 0.0, 0.0]))
        np.testing.assert_almost_equal(
            qdot[:, -1], np.array([-2.01607708e00, 4.40761528e-04, 4.03215433e00, -4.03215433e00])
        )
        # initial and final muscle state
        np.testing.assert_almost_equal(mus_states[:, 0], np.array([0.5]))
        np.testing.assert_almost_equal(mus_states[:, -1], np.array([0.54388439]))
        # initial and final controls
        np.testing.assert_almost_equal(tau[:, 0], np.array([-54.04429218]))
        np.testing.assert_almost_equal(tau[:, -1], np.array([-26.70770378]))
        np.testing.assert_almost_equal(mus_controls[:, 0], np.array([0.47810392]))
        np.testing.assert_almost_equal(mus_controls[:, -1], np.array([0.42519766]))

    # save and load
    TestUtils.save_and_load(sol, ocp, False)

    # simulate
    TestUtils.simulate(sol, ocp, decimal_value=5)<|MERGE_RESOLUTION|>--- conflicted
+++ resolved
@@ -211,13 +211,7 @@
         str(PROJECT_FOLDER) + "/examples/muscle_driven_with_contact/2segments_4dof_2contacts_1muscle.bioMod",
         phase_time=0.3,
         number_shooting_points=10,
-<<<<<<< HEAD
-        direction="GREATER_THAN",
-        boundary=boundary,
-        ode_solver=ode_solver,
-=======
         min_bound=boundary,
->>>>>>> 8458df91
     )
     sol = ocp.solve()
 
