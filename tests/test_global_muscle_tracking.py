--- conflicted
+++ resolved
@@ -264,286 +264,4 @@
     TestUtils.save_and_load(sol, ocp, False)
 
     # simulate
-<<<<<<< HEAD
-=======
-    TestUtils.simulate(sol, decimal_value=6)
-
-
-@pytest.mark.parametrize("ode_solver", [OdeSolver.RK4, OdeSolver.COLLOCATION, OdeSolver.IRK])
-def test_muscle_excitation_with_torque_and_markers_tracking(ode_solver):
-    # Load muscle_excitations_tracker
-    from bioptim.examples.muscle_driven_ocp import muscle_excitations_tracker as ocp_module
-
-    if platform.system() == "Windows" and not ode_solver != OdeSolver.RK4:
-        # This is a long test and CI is already long for Windows
-        return
-
-    bioptim_folder = os.path.dirname(ocp_module.__file__)
-
-    # Define the problem
-    model_path = bioptim_folder + "/models/arm26.bioMod"
-    bio_model = BiorbdModel(model_path)
-    final_time = 0.1
-    n_shooting = 5
-
-    # Generate random data to fit
-    np.random.seed(10)
-    t, markers_ref, x_ref, muscle_excitations_ref = ocp_module.generate_data(bio_model, final_time, n_shooting)
-
-    bio_model = BiorbdModel(model_path)  # To allow for non free variable, the model must be reloaded
-    ocp = ocp_module.prepare_ocp(
-        bio_model,
-        final_time,
-        n_shooting,
-        markers_ref,
-        muscle_excitations_ref,
-        x_ref[: bio_model.nb_q, :].T,
-        use_residual_torque=True,
-        kin_data_to_track="markers",
-        ode_solver=ode_solver(),
-    )
-    sol = ocp.solve()
-
-    # Check objective function value
-    f = np.array(sol.cost)
-    np.testing.assert_equal(f.shape, (1, 1))
-
-    # Check constraints
-    g = np.array(sol.constraints)
-    if ode_solver == OdeSolver.COLLOCATION:
-        np.testing.assert_equal(g.shape, (50 * 5, 1))
-        np.testing.assert_almost_equal(g, np.zeros((50 * 5, 1)), decimal=6)
-    else:
-        np.testing.assert_equal(g.shape, (50, 1))
-        np.testing.assert_almost_equal(g, np.zeros((50, 1)), decimal=6)
-
-    # Check some of the results
-    q, qdot, mus_states, tau, mus_controls = (
-        sol.states["q"],
-        sol.states["qdot"],
-        sol.states["muscles"],
-        sol.controls["tau"],
-        sol.controls["muscles"],
-    )
-
-    if ode_solver == OdeSolver.IRK:
-        np.testing.assert_almost_equal(f[0, 0], 1.9423215393458834e-05)
-
-        # initial and final position
-        np.testing.assert_almost_equal(q[:, 0], np.array([-0.0022161, -0.00062983]))
-        np.testing.assert_almost_equal(q[:, -1], np.array([0.20632374, -0.96266977]))
-        # initial and final velocities
-        np.testing.assert_almost_equal(qdot[:, 0], np.array([-0.02544063, 1.11230153]))
-        np.testing.assert_almost_equal(qdot[:, -1], np.array([0.23632381, -9.11739593]))
-        # initial and final muscle state
-        np.testing.assert_almost_equal(
-            mus_states[:, 0], np.array([0.77132064, 0.02075195, 0.63364823, 0.74880388, 0.49850701, 0.22479665])
-        )
-        np.testing.assert_almost_equal(
-            mus_states[:, -1], np.array([0.5193721, 0.50851183, 0.6051374, 0.43719123, 0.59329003, 0.59971324])
-        )
-        # initial and final controls
-        np.testing.assert_almost_equal(tau[:, 0], np.array([6.66733699e-05, 6.40935259e-06]))
-        np.testing.assert_almost_equal(tau[:, -2], np.array([5.67398982e-05, -5.00305009e-05]))
-        np.testing.assert_almost_equal(
-            mus_controls[:, 0], np.array([0.76677771, 0.02174135, 0.633964, 0.74879614, 0.49849973, 0.22512206])
-        )
-        np.testing.assert_almost_equal(
-            mus_controls[:, -2], np.array([0.44112329, 0.43426359, 0.61784926, 0.51301095, 0.65031982, 0.60125901])
-        )
-
-    elif ode_solver == OdeSolver.COLLOCATION:
-        np.testing.assert_almost_equal(f[0, 0], 1.942678347042154e-05)
-
-        # initial and final position
-        np.testing.assert_almost_equal(q[:, 0], np.array([-0.00221554, -0.00063043]))
-        np.testing.assert_almost_equal(q[:, -1], np.array([0.20632272, -0.96266609]))
-        # initial and final velocities
-        np.testing.assert_almost_equal(qdot[:, 0], np.array([-0.02540291, 1.1120538]))
-        np.testing.assert_almost_equal(qdot[:, -1], np.array([0.23629081, -9.11724989]))
-        # initial and final muscle state
-        np.testing.assert_almost_equal(
-            mus_states[:, 0], np.array([0.77132064, 0.02075195, 0.63364823, 0.74880388, 0.49850701, 0.22479665])
-        )
-        np.testing.assert_almost_equal(
-            mus_states[:, -1], np.array([0.5193701, 0.50851049, 0.60513389, 0.4371962, 0.59328742, 0.59971041])
-        )
-        # initial and final controls
-        np.testing.assert_almost_equal(tau[:, 0], np.array([6.66635743e-05, 6.40977127e-06]))
-        np.testing.assert_almost_equal(tau[:, -2], np.array([5.67472786e-05, -5.00632439e-05]))
-        np.testing.assert_almost_equal(
-            mus_controls[:, 0], np.array([0.76677035, 0.02197853, 0.6339604, 0.74878751, 0.49849609, 0.22513587])
-        )
-        np.testing.assert_almost_equal(
-            mus_controls[:, -2], np.array([0.44112149, 0.43426245, 0.61784649, 0.51301426, 0.6503179, 0.60125632])
-        )
-
-    elif ode_solver == OdeSolver.RK4:
-        np.testing.assert_almost_equal(f[0, 0], 1.9563634639504918e-05)
-
-        # initial and final position
-        np.testing.assert_almost_equal(q[:, 0], np.array([-0.00224285, -0.00055806]))
-        np.testing.assert_almost_equal(q[:, -1], np.array([0.2062965, -0.96260434]))
-        # initial and final velocities
-        np.testing.assert_almost_equal(qdot[:, 0], np.array([-0.02505696, 1.11102856]))
-        np.testing.assert_almost_equal(qdot[:, -1], np.array([0.23472979, -9.11352557]))
-        # initial and final muscle state
-        np.testing.assert_almost_equal(
-            mus_states[:, 0], np.array([0.77132064, 0.02075195, 0.63364823, 0.74880388, 0.49850701, 0.22479665])
-        )
-        np.testing.assert_almost_equal(
-            mus_states[:, -1], np.array([0.51939095, 0.50853479, 0.6051437, 0.4371827, 0.59328557, 0.59973123])
-        )
-        # initial and final controls
-        np.testing.assert_almost_equal(tau[:, 0], np.array([6.72188259e-05, 5.01548712e-06]))
-        np.testing.assert_almost_equal(tau[:, -2], np.array([5.74813746e-05, -5.17061496e-05]))
-        np.testing.assert_almost_equal(
-            mus_controls[:, 0], np.array([0.76676674, 0.02172467, 0.63396249, 0.74880157, 0.49850197, 0.22513888])
-        )
-        np.testing.assert_almost_equal(
-            mus_controls[:, -2], np.array([0.44110908, 0.43426931, 0.6178526, 0.51300672, 0.65031742, 0.60126635])
-        )
-
-    else:
-        raise ValueError("Test not ready")
-
-    # save and load
-    TestUtils.save_and_load(sol, ocp, False)
-
-    # simulate
-    TestUtils.simulate(sol, decimal_value=6)
-
-
-@pytest.mark.parametrize("ode_solver", [OdeSolver.RK4, OdeSolver.COLLOCATION, OdeSolver.IRK])
-def test_muscle_excitation_no_residual_torque_and_markers_tracking(ode_solver):
-    # Load muscle_excitations_tracker
-    from bioptim.examples.muscle_driven_ocp import muscle_excitations_tracker as ocp_module
-
-    bioptim_folder = os.path.dirname(ocp_module.__file__)
-
-    # Define the problem
-    model_path = bioptim_folder + "/models/arm26.bioMod"
-    bio_model = BiorbdModel(model_path)
-    final_time = 0.1
-    n_shooting = 5
-
-    # Generate random data to fit
-    np.random.seed(10)
-    t, markers_ref, x_ref, muscle_excitations_ref = ocp_module.generate_data(bio_model, final_time, n_shooting)
-
-    bio_model = BiorbdModel(model_path)  # To allow for non free variable, the model must be reloaded
-    ocp = ocp_module.prepare_ocp(
-        bio_model,
-        final_time,
-        n_shooting,
-        markers_ref,
-        muscle_excitations_ref,
-        x_ref[: bio_model.nb_q, :].T,
-        use_residual_torque=False,
-        kin_data_to_track="markers",
-        ode_solver=ode_solver(),
-    )
-    sol = ocp.solve()
-
-    # Check objective function value
-    f = np.array(sol.cost)
-    np.testing.assert_equal(f.shape, (1, 1))
-
-    # Check constraints
-    g = np.array(sol.constraints)
-    if ode_solver == OdeSolver.COLLOCATION:
-        np.testing.assert_equal(g.shape, (50 * 5, 1))
-        np.testing.assert_almost_equal(g, np.zeros((50 * 5, 1)), decimal=6)
-    else:
-        np.testing.assert_equal(g.shape, (50, 1))
-        np.testing.assert_almost_equal(g, np.zeros((50, 1)), decimal=6)
-
-    # Check some of the results
-    q, qdot, mus_states, mus_controls = (
-        sol.states["q"],
-        sol.states["qdot"],
-        sol.states["muscles"],
-        sol.controls["muscles"],
-    )
-
-    if ode_solver == OdeSolver.IRK:
-        np.testing.assert_almost_equal(f[0, 0], 1.9426861462787857e-05)
-
-        # initial and final position
-        np.testing.assert_almost_equal(q[:, 0], np.array([-0.00221826, -0.00062423]))
-        np.testing.assert_almost_equal(q[:, -1], np.array([0.20632271, -0.96266717]))
-        # initial and final velocities
-        np.testing.assert_almost_equal(qdot[:, 0], np.array([-0.02535376, 1.11208698]))
-        np.testing.assert_almost_equal(qdot[:, -1], np.array([0.2362817, -9.11728306]))
-        # initial and final muscle state
-        np.testing.assert_almost_equal(
-            mus_states[:, 0], np.array([0.77132064, 0.02075195, 0.63364823, 0.74880388, 0.49850701, 0.22479665])
-        )
-        np.testing.assert_almost_equal(
-            mus_states[:, -1], np.array([0.51937086, 0.50851233, 0.60513767, 0.43719097, 0.59328989, 0.59971401])
-        )
-        # initial and final controls
-        np.testing.assert_almost_equal(
-            mus_controls[:, 0], np.array([0.76677683, 0.02174148, 0.63396384, 0.74879658, 0.49849991, 0.22512315])
-        )
-        np.testing.assert_almost_equal(
-            mus_controls[:, -2], np.array([0.44112273, 0.43426381, 0.61784939, 0.51301078, 0.65031973, 0.6012593])
-        )
-
-    elif ode_solver == OdeSolver.COLLOCATION:
-        np.testing.assert_almost_equal(f[0, 0], 1.9430426243279718e-05)
-
-        # initial and final position
-        np.testing.assert_almost_equal(q[:, 0], np.array([-0.00221771, -0.00062483]))
-        np.testing.assert_almost_equal(q[:, -1], np.array([0.20632169, -0.9626635]))
-        # initial and final velocities
-        np.testing.assert_almost_equal(qdot[:, 0], np.array([-0.02531606, 1.11183926]))
-        np.testing.assert_almost_equal(qdot[:, -1], np.array([0.23624873, -9.11713708]))
-        # initial and final muscle state
-        np.testing.assert_almost_equal(
-            mus_states[:, 0], np.array([0.77132064, 0.02075195, 0.63364823, 0.74880388, 0.49850701, 0.22479665])
-        )
-        np.testing.assert_almost_equal(
-            mus_states[:, -1], np.array([0.51936886, 0.50851099, 0.60513415, 0.43719595, 0.59328728, 0.59971118])
-        )
-        # initial and final controls
-        np.testing.assert_almost_equal(
-            mus_controls[:, 0], np.array([0.76676948, 0.02197866, 0.63396025, 0.74878795, 0.49849627, 0.22513696])
-        )
-        np.testing.assert_almost_equal(
-            mus_controls[:, -2], np.array([0.44112094, 0.43426268, 0.61784662, 0.5130141, 0.6503178, 0.60125662])
-        )
-
-    elif ode_solver == OdeSolver.RK4:
-        np.testing.assert_almost_equal(f[0, 0], 1.956741750742022e-05)
-
-        # initial and final position
-        np.testing.assert_almost_equal(q[:, 0], np.array([-0.00224508, -0.00055229]))
-        np.testing.assert_almost_equal(q[:, -1], np.array([0.20629545, -0.96260166]))
-        # initial and final velocities
-        np.testing.assert_almost_equal(qdot[:, 0], np.array([-0.02496724, 1.11080593]))
-        np.testing.assert_almost_equal(qdot[:, -1], np.array([0.23468676, -9.11340941]))
-        # initial and final muscle state
-        np.testing.assert_almost_equal(
-            mus_states[:, 0], np.array([0.77132064, 0.02075195, 0.63364823, 0.74880388, 0.49850701, 0.22479665])
-        )
-        np.testing.assert_almost_equal(
-            mus_states[:, -1], np.array([0.51938967, 0.50853531, 0.60514397, 0.43718244, 0.59328542, 0.59973203])
-        )
-        # initial and final controls
-        np.testing.assert_almost_equal(
-            mus_controls[:, 0], np.array([0.76676586, 0.02172479, 0.63396233, 0.74880202, 0.49850216, 0.22514])
-        )
-        np.testing.assert_almost_equal(
-            mus_controls[:, -2], np.array([0.44110851, 0.43426954, 0.61785274, 0.51300655, 0.65031733, 0.60126665])
-        )
-
-    else:
-        raise ValueError("Test not implemented")
-
-    # save and load
-    TestUtils.save_and_load(sol, ocp, False)
-
-    # simulate
->>>>>>> 8223cd3b
     TestUtils.simulate(sol, decimal_value=6)