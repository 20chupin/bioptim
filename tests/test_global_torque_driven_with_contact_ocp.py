"""
Test for file IO.
It tests the results of an optimal control problem with torque_driven_with_contact problem type regarding the proper functioning of :
- the maximize/minimize_predicted_height_CoM objective
- the contact_forces_inequality constraint
- the non_slipping constraint
"""
import importlib.util
from pathlib import Path

import pytest
import numpy as np

from bioptim import Data, OdeSolver
from .utils import TestUtils


@pytest.mark.parametrize("ode_solver", [OdeSolver.RK, OdeSolver.IRK])
def test_maximize_predicted_height_CoM(ode_solver):
    PROJECT_FOLDER = Path(__file__).parent / ".."
    spec = importlib.util.spec_from_file_location(
        "maximize_predicted_height_CoM",
        str(PROJECT_FOLDER) + "/examples/torque_driven_with_contact/maximize_predicted_height_CoM.py",
    )
    maximize_predicted_height_CoM = importlib.util.module_from_spec(spec)
    spec.loader.exec_module(maximize_predicted_height_CoM)

    ocp = maximize_predicted_height_CoM.prepare_ocp(
        model_path=str(PROJECT_FOLDER) + "/examples/torque_driven_with_contact/2segments_4dof_2contacts.bioMod",
        phase_time=0.5,
        number_shooting_points=20,
        use_actuators=False,
        ode_solver=ode_solver,
    )
    sol = ocp.solve()

    # Check objective function value
    f = np.array(sol["f"])
    np.testing.assert_equal(f.shape, (1, 1))
    np.testing.assert_almost_equal(f[0, 0], 0.7592028279017864)

    # Check constraints
    g = np.array(sol["g"])
    np.testing.assert_equal(g.shape, (160, 1))
    np.testing.assert_almost_equal(g, np.zeros((160, 1)))

    # Check some of the results
    states, controls = Data.get_data(ocp, sol["x"])
    q, qdot, tau = states["q"], states["q_dot"], controls["tau"]

    # initial and final position
    np.testing.assert_almost_equal(q[:, 0], np.array((0.0, 0.0, -0.5, 0.5)))
    np.testing.assert_almost_equal(q[:, -1], np.array((0.1189651, -0.0904378, -0.7999996, 0.7999996)))
    # initial and final velocities
    np.testing.assert_almost_equal(qdot[:, 0], np.array((0, 0, 0, 0)))
    np.testing.assert_almost_equal(qdot[:, -1], np.array((1.2636414, -1.3010929, -3.6274687, 3.6274687)))
    # initial and final controls
    np.testing.assert_almost_equal(tau[:, 0], np.array((-22.1218282)))
    np.testing.assert_almost_equal(tau[:, -1], np.array(0.2653957))

    # save and load
    TestUtils.save_and_load(sol, ocp, False)


@pytest.mark.parametrize("ode_solver", [OdeSolver.RK, OdeSolver.IRK])
def test_maximize_predicted_height_CoM_with_actuators(ode_solver):
    PROJECT_FOLDER = Path(__file__).parent / ".."
    spec = importlib.util.spec_from_file_location(
        "maximize_predicted_height_CoM",
        str(PROJECT_FOLDER) + "/examples/torque_driven_with_contact/maximize_predicted_height_CoM.py",
    )
    maximize_predicted_height_CoM = importlib.util.module_from_spec(spec)
    spec.loader.exec_module(maximize_predicted_height_CoM)

    ocp = maximize_predicted_height_CoM.prepare_ocp(
        model_path=str(PROJECT_FOLDER) + "/examples/torque_driven_with_contact/2segments_4dof_2contacts.bioMod",
        phase_time=0.5,
        number_shooting_points=20,
        use_actuators=True,
        ode_solver=ode_solver,
    )
    sol = ocp.solve()

    # Check objective function value
    f = np.array(sol["f"])
    np.testing.assert_equal(f.shape, (1, 1))
    np.testing.assert_almost_equal(f[0, 0], 0.21850679397314332)

    # Check constraints
    g = np.array(sol["g"])
    np.testing.assert_equal(g.shape, (160, 1))
    np.testing.assert_almost_equal(g, np.zeros((160, 1)), decimal=6)

    # Check some of the results
    states, controls = Data.get_data(ocp, sol["x"])
    q, qdot, tau = states["q"], states["q_dot"], controls["tau"]

    if ode_solver == OdeSolver.IRK:
        # initial and final position
        np.testing.assert_almost_equal(q[:, 0], np.array((0.0, 0.0, -0.5, 0.5)))
        np.testing.assert_almost_equal(q[:, -1], np.array((-0.2393758, 0.0612086, -0.0006739, 0.0006739)))
        # initial and final velocities
        np.testing.assert_almost_equal(qdot[:, 0], np.array((0, 0, 0, 0)))
        np.testing.assert_almost_equal(
            qdot[:, -1], np.array((-4.87675667e-01,  3.28672149e-04,  9.75351556e-01, -9.75351556e-01))
        )
        # initial and final controls
        np.testing.assert_almost_equal(tau[:, 0], np.array((-0.5509092)))
        np.testing.assert_almost_equal(tau[:, -1], np.array(-0.00506117))
    else:
        # initial and final position
        np.testing.assert_almost_equal(q[:, 0], np.array((0.0, 0.0, -0.5, 0.5)))
        np.testing.assert_almost_equal(q[:, -1], np.array((-0.2393758, 0.0612086, -0.0006739, 0.0006739)))
        # initial and final velocities
        np.testing.assert_almost_equal(qdot[:, 0], np.array((0, 0, 0, 0)))
        np.testing.assert_almost_equal(
            qdot[:, -1], np.array((-4.8768219e-01, 3.2867302e-04, 9.7536459e-01, -9.7536459e-01))
        )
        # initial and final controls
        np.testing.assert_almost_equal(tau[:, 0], np.array((-0.550905)))
        np.testing.assert_almost_equal(tau[:, -1], np.array(-0.0050623))

        # save and load
        TestUtils.save_and_load(sol, ocp, False)


@pytest.mark.parametrize("ode_solver", [OdeSolver.RK, OdeSolver.IRK])
def test_contact_forces_inequality_GREATER_THAN_constraint(ode_solver):
    PROJECT_FOLDER = Path(__file__).parent / ".."
    spec = importlib.util.spec_from_file_location(
        "contact_forces_inequality_constraint",
        str(PROJECT_FOLDER) + "/examples/torque_driven_with_contact/contact_forces_inequality_constraint.py",
    )
    contact_forces_inequality_GREATER_THAN_constraint = importlib.util.module_from_spec(spec)
    spec.loader.exec_module(contact_forces_inequality_GREATER_THAN_constraint)

    min_bound = 50
    ocp = contact_forces_inequality_GREATER_THAN_constraint.prepare_ocp(
        model_path=str(PROJECT_FOLDER) + "/examples/torque_driven_with_contact/2segments_4dof_2contacts.bioMod",
        phase_time=0.3,
        number_shooting_points=10,
<<<<<<< HEAD
        direction="GREATER_THAN",
        boundary=boundary,
        ode_solver=ode_solver
=======
        min_bound=min_bound,
        max_bound=np.inf,
>>>>>>> 8458df91
    )
    sol = ocp.solve()

    # Check objective function value
    f = np.array(sol["f"])
    np.testing.assert_equal(f.shape, (1, 1))
    np.testing.assert_almost_equal(f[0, 0], 0.14525621569048172)

<<<<<<< HEAD
=======
    # Check constraints
    g = np.array(sol["g"])
    np.testing.assert_equal(g.shape, (100, 1))
    np.testing.assert_almost_equal(g[:80], np.zeros((80, 1)))
    np.testing.assert_array_less(-g[80:], -min_bound)
    expected_pos_g = np.array(
        [
            [50.76491919],
            [51.42493119],
            [57.79007374],
            [64.29551934],
            [67.01905769],
            [68.3225625],
            [67.91793917],
            [65.26700138],
            [59.57311867],
            [50.18463134],
            [160.14834799],
            [141.15361769],
            [85.13345729],
            [56.33535022],
            [53.32684286],
            [52.21679255],
            [51.62923106],
            [51.25728666],
            [50.9871531],
            [50.21972377],
        ]
    )
    np.testing.assert_almost_equal(g[80:], expected_pos_g)

>>>>>>> 8458df91
    # Check some of the results
    states, controls = Data.get_data(ocp, sol["x"])
    q, qdot, tau = states["q"], states["q_dot"], controls["tau"]

    if ode_solver == OdeSolver.IRK:
        # Check constraints
        g = np.array(sol["g"])
        np.testing.assert_equal(g.shape, (100, 1))
        np.testing.assert_almost_equal(g[:80], np.zeros((80, 1)))
        np.testing.assert_array_less(-g[80:], -boundary)
        expected_pos_g = np.array(
            [
                [50.76334043],
                [51.42154006],
                [57.79496471],
                [64.29700748],
                [67.01987853],
                [68.32305222],
                [67.91820667],
                [65.26711376],
                [59.57312581],
                [50.1847888],
                [160.1560585],
                [141.16683648],
                [85.1060599],
                [56.33412288],
                [53.32765464],
                [52.21769321],
                [51.63001946],
                [51.2579451],
                [50.98768816],
                [50.21989568],
        ]
        )
        np.testing.assert_almost_equal(g[80:], expected_pos_g)

        # initial and final position
        np.testing.assert_almost_equal(q[:, 0], np.array((0.0, 0.0, -0.75, 0.75)))
        np.testing.assert_almost_equal(q[:, -1], np.array((-0.34054772,  0.1341555 , -0.00054332,  0.00054332)))
        # initial and final velocities
        np.testing.assert_almost_equal(qdot[:, 0], np.array((0, 0, 0, 0)))
        np.testing.assert_almost_equal(qdot[:, -1], np.array((-2.01096899e+00,  1.09261741e-03,  4.02193851e+00, -4.02193851e+00)))
        # initial and final controls
        np.testing.assert_almost_equal(tau[:, 0], np.array((-54.17110048)))
        np.testing.assert_almost_equal(tau[:, -1], np.array((-15.69344349)))
    else:
        # Check constraints
        g = np.array(sol["g"])
        np.testing.assert_equal(g.shape, (100, 1))
        np.testing.assert_almost_equal(g[:80], np.zeros((80, 1)))
        np.testing.assert_array_less(-g[80:], -boundary)
        expected_pos_g = np.array(
            [
                [50.76491919],
                [51.42493119],
                [57.79007374],
                [64.29551934],
                [67.01905769],
                [68.3225625],
                [67.91793917],
                [65.26700138],
                [59.57311867],
                [50.18463134],
                [160.14834799],
                [141.15361769],
                [85.13345729],
                [56.33535022],
                [53.32684286],
                [52.21679255],
                [51.62923106],
                [51.25728666],
                [50.9871531],
                [50.21972377],
            ]
        )
        np.testing.assert_almost_equal(g[80:], expected_pos_g)

        # initial and final position
        np.testing.assert_almost_equal(q[:, 0], np.array((0.0, 0.0, -0.75, 0.75)))
        np.testing.assert_almost_equal(q[:, -1], np.array((-0.34054748, 0.1341555, -0.0005438, 0.0005438)))
        # initial and final velocities
        np.testing.assert_almost_equal(qdot[:, 0], np.array((0, 0, 0, 0)))
        np.testing.assert_almost_equal(qdot[:, -1], np.array((-2.01097559, 1.09352001e-03, 4.02195175, -4.02195175)))
        # initial and final controls
        np.testing.assert_almost_equal(tau[:, 0], np.array((-54.1684018)))
        np.testing.assert_almost_equal(tau[:, -1], np.array((-15.69338332)))

    # save and load
    TestUtils.save_and_load(sol, ocp, False)

    # simulate
    TestUtils.simulate(sol, ocp)


@pytest.mark.parametrize("ode_solver", [OdeSolver.RK, OdeSolver.IRK])
def test_contact_forces_inequality_LESSER_THAN_constraint(ode_solver):
    PROJECT_FOLDER = Path(__file__).parent / ".."
    spec = importlib.util.spec_from_file_location(
        "contact_forces_inequality_constraint",
        str(PROJECT_FOLDER) + "/examples/torque_driven_with_contact/contact_forces_inequality_constraint.py",
    )
    contact_forces_inequality_LESSER_THAN_constraint = importlib.util.module_from_spec(spec)
    spec.loader.exec_module(contact_forces_inequality_LESSER_THAN_constraint)

    max_bound = 100
    ocp = contact_forces_inequality_LESSER_THAN_constraint.prepare_ocp(
        model_path=str(PROJECT_FOLDER) + "/examples/torque_driven_with_contact/2segments_4dof_2contacts.bioMod",
        phase_time=0.3,
        number_shooting_points=10,
<<<<<<< HEAD
        direction="LESSER_THAN",
        boundary=boundary,
        ode_solver=ode_solver,
=======
        min_bound=-np.inf,
        max_bound=max_bound,
>>>>>>> 8458df91
    )
    sol = ocp.solve()

    # Check objective function value
    f = np.array(sol["f"])
    np.testing.assert_equal(f.shape, (1, 1))
    np.testing.assert_almost_equal(f[0, 0], 0.14525619649247054)

<<<<<<< HEAD
=======
    # Check constraints
    g = np.array(sol["g"])
    np.testing.assert_equal(g.shape, (100, 1))
    np.testing.assert_almost_equal(g[:80], np.zeros((80, 1)))
    np.testing.assert_array_less(g[80:], max_bound)
    expected_non_zero_g = np.array(
        [
            [63.27237842],
            [63.02339946],
            [62.13898369],
            [60.38380769],
            [57.31193141],
            [52.19952395],
            [43.9638679],
            [31.14938032],
            [12.45022537],
            [-6.35179034],
            [99.06328211],
            [98.87711942],
            [98.64440005],
            [98.34550037],
            [97.94667107],
            [97.38505013],
            [96.52820867],
            [95.03979128],
            [91.73734926],
            [77.48803304],
        ]
    )
    np.testing.assert_almost_equal(g[80:], expected_non_zero_g)

>>>>>>> 8458df91
    # Check some of the results
    states, controls = Data.get_data(ocp, sol["x"])
    q, qdot, tau = states["q"], states["q_dot"], controls["tau"]

    np.testing.assert_almost_equal(q[:, 0], np.array((0.0, 0.0, -0.75, 0.75)))
    np.testing.assert_almost_equal(
        q[:, -1], np.array((-3.40655617e-01, 1.34155544e-01, -3.27530886e-04, 3.27530886e-04))
    )

    if ode_solver == OdeSolver.IRK:
        # Check constraints
        g = np.array(sol["g"])
        np.testing.assert_equal(g.shape, (100, 1))
        np.testing.assert_almost_equal(g[:80], np.zeros((80, 1)))
        np.testing.assert_array_less(g[80:], boundary)
        expected_non_zero_g = np.array(
            [
                [63.27209168],
                [63.02302254],
                [62.13840892],
                [60.38286495],
                [57.31035211],
                [52.1969189],
                [43.95984323],
                [31.14447074],
                [12.4527049],
                [-6.20139005],
                [99.0646825],
                [98.87878575],
                [98.64638238],
                [98.3478478],
                [97.94940411],
                [97.3880652],
                [96.53094583],
                [95.03988984],
                [91.72272481],
                [77.29740256],
        ]
        )
        np.testing.assert_almost_equal(g[80:], expected_non_zero_g)

        # initial and final velocities
        np.testing.assert_almost_equal(qdot[:, 0], np.array((0, 0, 0, 0)))
        np.testing.assert_almost_equal(qdot[:, -1], np.array((-2.86544932e+00,  9.38791617e-04,  5.73089895e+00, -5.73089895e+00)))
        # initial and final controls
        np.testing.assert_almost_equal(tau[:, 0], np.array((-32.78911887)))
        np.testing.assert_almost_equal(tau[:, -1], np.array((-25.1705709)))
    else:
        # Check objective function value
        f = np.array(sol["f"])
        np.testing.assert_equal(f.shape, (1, 1))
        np.testing.assert_almost_equal(f[0, 0], 0.14525619649247054)

        # Check constraints
        g = np.array(sol["g"])
        np.testing.assert_equal(g.shape, (100, 1))
        np.testing.assert_almost_equal(g[:80], np.zeros((80, 1)))
        np.testing.assert_array_less(g[80:], boundary)
        expected_non_zero_g = np.array(
            [
                [63.27237842],
                [63.02339946],
                [62.13898369],
                [60.38380769],
                [57.31193141],
                [52.19952395],
                [43.9638679],
                [31.14938032],
                [12.45022537],
                [-6.35179034],
                [99.06328211],
                [98.87711942],
                [98.64440005],
                [98.34550037],
                [97.94667107],
                [97.38505013],
                [96.52820867],
                [95.03979128],
                [91.73734926],
                [77.48803304],
            ]
        )
        np.testing.assert_almost_equal(g[80:], expected_non_zero_g)

        # Check some of the results
        states, controls = Data.get_data(ocp, sol["x"])
        q, qdot, tau = states["q"], states["q_dot"], controls["tau"]

        # initial and final velocities
        np.testing.assert_almost_equal(qdot[:, 0], np.array((0, 0, 0, 0)))
        np.testing.assert_almost_equal(qdot[:, -1], np.array((-2.86650427, 9.38827988e-04, 5.73300901, -5.73300901)))
        # initial and final controls
        np.testing.assert_almost_equal(tau[:, 0], np.array((-32.78862874)))
        np.testing.assert_almost_equal(tau[:, -1], np.array((-25.23729156)))

    # save and load
    TestUtils.save_and_load(sol, ocp, False)

    # simulate
    TestUtils.simulate(sol, ocp)


@pytest.mark.parametrize("ode_solver", [OdeSolver.RK, OdeSolver.IRK])
def test_non_slipping_constraint(ode_solver):
    PROJECT_FOLDER = Path(__file__).parent / ".."
    spec = importlib.util.spec_from_file_location(
        "non_slipping_constraint",
        str(PROJECT_FOLDER) + "/examples/torque_driven_with_contact/non_slipping_constraint.py",
    )
    non_slipping_constraint = importlib.util.module_from_spec(spec)
    spec.loader.exec_module(non_slipping_constraint)

    ocp = non_slipping_constraint.prepare_ocp(
        model_path=str(PROJECT_FOLDER) + "/examples/torque_driven_with_contact/2segments_4dof_2contacts.bioMod",
        phase_time=0.6,
        number_shooting_points=10,
        mu=0.005,
        ode_solver=ode_solver
    )
    sol = ocp.solve()

    # Check objective function value
    f = np.array(sol["f"])
    np.testing.assert_equal(f.shape, (1, 1))
    np.testing.assert_almost_equal(f[0, 0], 0.23984490846250128)

    # Check some of the results
    states, controls = Data.get_data(ocp, sol["x"])
    q, qdot, tau = states["q"], states["q_dot"], controls["tau"]

    # initial and final position
    np.testing.assert_almost_equal(q[:, 0], np.array((0.0, 0.0, -0.5, 0.5)))
    np.testing.assert_almost_equal(q[:, -1], np.array((-0.02364845, 0.01211471, -0.44685185, 0.44685185)))
    # initial and final velocities
    np.testing.assert_almost_equal(qdot[:, 0], np.array((0, 0, 0, 0)))
    np.testing.assert_almost_equal(qdot[:, -1], np.array((-0.08703131, 0.04170362, 0.1930144, -0.1930144)))

    if ode_solver == OdeSolver.IRK:
        # Check constraints
        g = np.array(sol["g"])
        np.testing.assert_equal(g.shape, (120, 1))
        np.testing.assert_almost_equal(g[:80], np.zeros((80, 1)))
        np.testing.assert_array_less(-g[80:], 0)
        expected_pos_g = np.array(
            [
                [8.74337995e+01],
                [8.74671258e+01],
                [8.75687834e+01],
                [8.77422815e+01],
                [8.79913159e+01],
                [8.83197846e+01],
                [8.87318042e+01],
                [8.92317303e+01],
                [8.98241984e+01],
                [9.05145023e+01],
                [4.63475930e+01],
                [4.63130361e+01],
                [4.62075073e+01],
                [4.60271955e+01],
                [4.57680917e+01],
                [4.54259739e+01],
                [4.49963905e+01],
                [4.44746352e+01],
                [4.38556794e+01],
                [4.31334131e+01],
                [1.33775343e+00],
                [6.04899683e-05],
                [1.33773204e+00],
                [6.95785710e-05],
                [1.33768173e+00],
                [8.11784388e-05],
                [1.33759829e+00],
                [9.64764544e-05],
                [1.33747653e+00],
                [1.17543268e-04],
                [1.33730923e+00],
                [1.48352207e-04],
                [1.33708435e+00],
                [1.97600315e-04],
                [1.33677502e+00],
                [2.88636405e-04],
                [1.33628619e+00],
                [5.12590351e-04],
                [1.33466928e+00],
                [1.80987563e-03],
            ]
        )
        np.testing.assert_almost_equal(g[80:], expected_pos_g)

        # initial and final controls
        np.testing.assert_almost_equal(tau[:, 0], np.array((-14.33813755)), decimal=6)
        np.testing.assert_almost_equal(tau[:, -1], np.array((-13.21317493)), decimal=6)
    else:
        # Check constraints
        g = np.array(sol["g"])
        np.testing.assert_equal(g.shape, (120, 1))
        np.testing.assert_almost_equal(g[:80], np.zeros((80, 1)))
        np.testing.assert_array_less(-g[80:], 0)
        expected_pos_g = np.array(
            [
                [8.74337995e01],
                [8.74671258e01],
                [8.75687834e01],
                [8.77422814e01],
                [8.79913157e01],
                [8.83197844e01],
                [8.87318039e01],
                [8.92317298e01],
                [8.98241976e01],
                [9.05145013e01],
                [4.63475930e01],
                [4.63130361e01],
                [4.62075073e01],
                [4.60271956e01],
                [4.57680919e01],
                [4.54259742e01],
                [4.49963909e01],
                [4.44746357e01],
                [4.38556802e01],
                [4.31334141e01],
                [1.33775343e00],
                [6.04899894e-05],
                [1.33773204e00],
                [6.95785950e-05],
                [1.33768173e00],
                [8.11784641e-05],
                [1.33759829e00],
                [9.64764869e-05],
                [1.33747653e00],
                [1.17543301e-04],
                [1.33730923e00],
                [1.48352248e-04],
                [1.33708435e00],
                [1.97600363e-04],
                [1.33677502e00],
                [2.88636453e-04],
                [1.33628619e00],
                [5.12590377e-04],
                [1.33466928e00],
                [1.80987419e-03],
            ]
        )
        np.testing.assert_almost_equal(g[80:], expected_pos_g)

        # Check some of the results
        states, controls = Data.get_data(ocp, sol["x"])
        q, qdot, tau = states["q"], states["q_dot"], controls["tau"]

        # initial and final controls
        np.testing.assert_almost_equal(tau[:, 0], np.array((-14.33813755)))
        np.testing.assert_almost_equal(tau[:, -1], np.array((-13.21317493)))

    # save and load
    TestUtils.save_and_load(sol, ocp, False)

    # simulate
    TestUtils.simulate(sol, ocp)<|MERGE_RESOLUTION|>--- conflicted
+++ resolved
@@ -139,14 +139,8 @@
         model_path=str(PROJECT_FOLDER) + "/examples/torque_driven_with_contact/2segments_4dof_2contacts.bioMod",
         phase_time=0.3,
         number_shooting_points=10,
-<<<<<<< HEAD
-        direction="GREATER_THAN",
-        boundary=boundary,
-        ode_solver=ode_solver
-=======
         min_bound=min_bound,
         max_bound=np.inf,
->>>>>>> 8458df91
     )
     sol = ocp.solve()
 
@@ -155,40 +149,6 @@
     np.testing.assert_equal(f.shape, (1, 1))
     np.testing.assert_almost_equal(f[0, 0], 0.14525621569048172)
 
-<<<<<<< HEAD
-=======
-    # Check constraints
-    g = np.array(sol["g"])
-    np.testing.assert_equal(g.shape, (100, 1))
-    np.testing.assert_almost_equal(g[:80], np.zeros((80, 1)))
-    np.testing.assert_array_less(-g[80:], -min_bound)
-    expected_pos_g = np.array(
-        [
-            [50.76491919],
-            [51.42493119],
-            [57.79007374],
-            [64.29551934],
-            [67.01905769],
-            [68.3225625],
-            [67.91793917],
-            [65.26700138],
-            [59.57311867],
-            [50.18463134],
-            [160.14834799],
-            [141.15361769],
-            [85.13345729],
-            [56.33535022],
-            [53.32684286],
-            [52.21679255],
-            [51.62923106],
-            [51.25728666],
-            [50.9871531],
-            [50.21972377],
-        ]
-    )
-    np.testing.assert_almost_equal(g[80:], expected_pos_g)
-
->>>>>>> 8458df91
     # Check some of the results
     states, controls = Data.get_data(ocp, sol["x"])
     q, qdot, tau = states["q"], states["q_dot"], controls["tau"]
@@ -298,14 +258,8 @@
         model_path=str(PROJECT_FOLDER) + "/examples/torque_driven_with_contact/2segments_4dof_2contacts.bioMod",
         phase_time=0.3,
         number_shooting_points=10,
-<<<<<<< HEAD
-        direction="LESSER_THAN",
-        boundary=boundary,
-        ode_solver=ode_solver,
-=======
         min_bound=-np.inf,
         max_bound=max_bound,
->>>>>>> 8458df91
     )
     sol = ocp.solve()
 
@@ -314,40 +268,6 @@
     np.testing.assert_equal(f.shape, (1, 1))
     np.testing.assert_almost_equal(f[0, 0], 0.14525619649247054)
 
-<<<<<<< HEAD
-=======
-    # Check constraints
-    g = np.array(sol["g"])
-    np.testing.assert_equal(g.shape, (100, 1))
-    np.testing.assert_almost_equal(g[:80], np.zeros((80, 1)))
-    np.testing.assert_array_less(g[80:], max_bound)
-    expected_non_zero_g = np.array(
-        [
-            [63.27237842],
-            [63.02339946],
-            [62.13898369],
-            [60.38380769],
-            [57.31193141],
-            [52.19952395],
-            [43.9638679],
-            [31.14938032],
-            [12.45022537],
-            [-6.35179034],
-            [99.06328211],
-            [98.87711942],
-            [98.64440005],
-            [98.34550037],
-            [97.94667107],
-            [97.38505013],
-            [96.52820867],
-            [95.03979128],
-            [91.73734926],
-            [77.48803304],
-        ]
-    )
-    np.testing.assert_almost_equal(g[80:], expected_non_zero_g)
-
->>>>>>> 8458df91
     # Check some of the results
     states, controls = Data.get_data(ocp, sol["x"])
     q, qdot, tau = states["q"], states["q_dot"], controls["tau"]
